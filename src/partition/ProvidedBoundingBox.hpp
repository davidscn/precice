#pragma once
#include "Partition.hpp"
#include "logging/Logger.hpp"
#include "mesh/Mesh.hpp"

namespace precice {
namespace partition {


/**
 * @brief this class is supposed to:
 * 1- gather bounding boxes around the mesh partition of each rank in the master
 * 2- send them to the other master
 * 3- receive the feedback map from the other master (i.e. who is connected to whom from the other participant's perspective)
 * 4- create own initial connection map (i.e. who is connected to whom from this participant's perspective)
 */
class ProvidedBoundingBox :  public Partition 
{
public:

   /// Constructor
  ProvidedBoundingBox(mesh::PtrMesh mesh, bool hasToSend, double safetyFactor);

  virtual ~ProvidedBoundingBox() {}
  
  /// The bounding box is gathered and sent to another participant (if required)
  virtual void communicateBoundingBox();

  /// The feedback from the other participant is received and the initial connection map is build
  virtual void computeBoundingBox();

  /// sends mesh partition to remote connected ranks
<<<<<<< HEAD
  virtual void communicate();

  /// receive final communication map from remote connected ranks
  virtual void compute();
=======
  virtual void communicate() override;

  /// receive final communication map from remote connected ranks
  virtual void compute() override;
>>>>>>> d48b59c1

  virtual void createOwnerInformation();

private:

  logging::Logger _log{"partition::ProvidedBoundingBox"};
  
  bool _hasToSend;
   
  int _dimensions;
  
  double _safetyFactor;
  
};

}} // namespace precice, partition<|MERGE_RESOLUTION|>--- conflicted
+++ resolved
@@ -30,17 +30,10 @@
   virtual void computeBoundingBox();
 
   /// sends mesh partition to remote connected ranks
-<<<<<<< HEAD
-  virtual void communicate();
-
-  /// receive final communication map from remote connected ranks
-  virtual void compute();
-=======
   virtual void communicate() override;
 
   /// receive final communication map from remote connected ranks
   virtual void compute() override;
->>>>>>> d48b59c1
 
   virtual void createOwnerInformation();
 
