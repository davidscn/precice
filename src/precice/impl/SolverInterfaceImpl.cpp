--- conflicted
+++ resolved
@@ -270,23 +270,16 @@
   PRECICE_CHECK(_state != State::Finalized, "initialize() cannot be called after finalize().")
   PRECICE_CHECK(_state != State::Initialized, "initialize() may only be called once.");
   PRECICE_ASSERT(not _couplingScheme->isInitialized());
-<<<<<<< HEAD
+
+  bool failedToInitialize = _couplingScheme->isActionRequired(cplscheme::CouplingScheme::Action::InitializeData) && not _couplingScheme->isActionFulfilled(cplscheme::CouplingScheme::Action::InitializeData);
+  PRECICE_CHECK(not failedToInitialize,
+                "Initial data has to be written to preCICE before calling initialize(). "
+                "After defining your mesh, call requiresInitialData() to check if the participant is required to write initial data using an appropriate write...Data() function.");
+
   utils::IntraComm::synchronize();
   _solverInitEvent->stop();
   Event                        e("initialize", profiling::Fundamental);
   profiling::ScopedEventPrefix sep("initialize/");
-=======
-
-  bool failedToInitialize = _couplingScheme->isActionRequired(cplscheme::CouplingScheme::Action::InitializeData) && not _couplingScheme->isActionFulfilled(cplscheme::CouplingScheme::Action::InitializeData);
-  PRECICE_CHECK(not failedToInitialize,
-                "Initial data has to be written to preCICE before calling initialize(). "
-                "After defining your mesh, call requiresInitialData() to check if the participant is required to write initial data using an appropriate write...Data() function.");
-
-  auto &solverInitEvent = EventRegistry::instance().getStoredEvent("solver.initialize");
-  solverInitEvent.pause(precice::syncMode);
-  Event                    e("initialize", precice::syncMode);
-  utils::ScopedEventPrefix sep("initialize/");
->>>>>>> fb3165b7
 
   PRECICE_DEBUG("Preprocessing provided meshes");
   for (MeshContext *meshContext : _accessor->usedMeshContexts()) {
@@ -352,7 +345,6 @@
   for (auto &context : _accessor->readDataContexts()) {
     context.initializeWaveform();
   }
-<<<<<<< HEAD
 
   if (_couplingScheme->hasDataBeenReceived()) {
     performDataActions({action::Action::READ_MAPPING_PRIOR}, 0.0, 0.0, 0.0, dt);
@@ -364,37 +356,6 @@
 
   _meshLock.lockAll();
 
-  _state = State::Initialized;
-
-  auto retdt = _couplingScheme->getNextTimestepMaxLength();
-
-  e.stop();
-  sep.pop();
-  utils::IntraComm::synchronize();
-  _solverInitEvent = std::make_unique<profiling::Event>("solver.initialize.postinit", profiling::Fundamental);
-  return retdt;
-}
-
-void SolverInterfaceImpl::initializeData()
-{
-  PRECICE_TRACE();
-  PRECICE_CHECK(!_hasInitializedData, "initializeData() may only be called once.");
-  PRECICE_CHECK(_state != State::Finalized, "initializeData() cannot be called after finalize().")
-  PRECICE_CHECK(_state == State::Initialized, "initialize() has to be called before initializeData()");
-  PRECICE_ASSERT(_couplingScheme->isInitialized());
-  PRECICE_CHECK(not(_couplingScheme->sendsInitializedData() && isActionRequired(constants::actionWriteInitialData())),
-                "Initial data has to be written to preCICE by calling an appropriate write...Data() function before calling initializeData(). "
-                "Did you forget to call markActionFulfilled(precice::constants::actionWriteInitialData()) after writing initial data?");
-
-  utils::IntraComm::synchronize();
-  _solverInitEvent->stop();
-
-  utils::IntraComm::synchronize();
-  Event                        e("initializeData", profiling::Fundamental);
-  profiling::ScopedEventPrefix sep("initializeData/");
-=======
-  _meshLock.lockAll();
-
   if (_couplingScheme->sendsInitializedData()) {
     performDataActions({action::Action::WRITE_MAPPING_PRIOR}, 0.0);
     mapWrittenData();
@@ -404,7 +365,6 @@
   PRECICE_DEBUG("Initialize coupling schemes");
   // result of _couplingScheme->getNextTimestepMaxLength() can change when calling _couplingScheme->initialize(...) and first participant method is used for setting the time window size.
   _couplingScheme->initialize(time, timeWindow);
->>>>>>> fb3165b7
 
   if (_couplingScheme->hasDataBeenReceived()) {
     performDataActions({action::Action::READ_MAPPING_PRIOR}, 0.0);
@@ -430,7 +390,7 @@
   e.stop();
   sep.pop();
   utils::IntraComm::synchronize();
-  _solverInitEvent = std::make_unique<profiling::Event>("solver.initialize.postinitData", profiling::Fundamental);
+  _solverInitEvent = std::make_unique<profiling::Event>("solver.initialize.postinit", profiling::Fundamental);
 
   _state = State::Initialized;
   PRECICE_INFO(_couplingScheme->printCouplingState());
