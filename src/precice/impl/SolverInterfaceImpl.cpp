--- conflicted
+++ resolved
@@ -383,15 +383,7 @@
 
   _state = State::Initialized;
   PRECICE_INFO(_couplingScheme->printCouplingState());
-<<<<<<< HEAD
-
-  // determine dt at the very end of the method to get the final value, even if first participant method is used (see above).
-  double dt = _couplingScheme->getNextTimestepMaxLength();
-
   _solverAdvanceEvent = std::make_unique<profiling::Event>("solver.advance", profiling::Fundamental, profiling::Synchronize);
-  return dt;
-=======
->>>>>>> d3556c09
 }
 
 void SolverInterfaceImpl::advance(
@@ -458,15 +450,10 @@
   resetWrittenData();
 
   _meshLock.lockAll();
-<<<<<<< HEAD
 
   sep.pop();
   e.stop();
   _solverAdvanceEvent->start();
-  return _couplingScheme->getNextTimestepMaxLength();
-=======
-  solverEvent.start(precice::syncMode);
->>>>>>> d3556c09
 }
 
 void SolverInterfaceImpl::finalize()
