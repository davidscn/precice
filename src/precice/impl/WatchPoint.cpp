#include "WatchPoint.hpp"
#include "query/FindClosestVertex.hpp"
#include "query/FindClosestEdge.hpp"
#include "query/FindClosestTriangle.hpp"
#include "mesh/Mesh.hpp"
#include "mesh/Vertex.hpp"
#include "mesh/Edge.hpp"
#include "mesh/Triangle.hpp"
#include "mesh/Data.hpp"
#include "utils/Globals.hpp"
#include "utils/MasterSlave.hpp"
#include "com/Communication.hpp"
#include <limits>

namespace precice {
namespace impl {

logging::Logger WatchPoint:: _log ( "precice::impl::WatchPoint" );

WatchPoint:: WatchPoint
(
<<<<<<< HEAD
  const Eigen::VectorXd& pointCoords,
=======
  const Eigen::VectorXd&  pointCoords,
>>>>>>> 2f3522d5
  const mesh::PtrMesh&    meshToWatch,
  const std::string&      exportFilename )
:
  _point ( pointCoords ),
  _mesh ( meshToWatch ),
  _txtWriter ( exportFilename ),
  _shortestDistance ( std::numeric_limits<double>::max() ),
  _weights (),
  _vertices (),
  _dataToExport (),
  _isClosest(true)
{
  assertion ( _mesh.use_count() > 0 );
  assertion ( _point.size() == _mesh->getDimensions(), _point.size(),
               _mesh->getDimensions() );
}

const mesh::PtrMesh& WatchPoint:: mesh() const
{
  return _mesh;
}

void WatchPoint:: initialize()
{
  TRACE();
  // Find closest vertex
  if(_mesh->vertices().size()>0){
    query::FindClosestVertex findVertex ( _point );
    findVertex ( *_mesh );
    _vertices.push_back ( & findVertex.getClosestVertex() );
    _shortestDistance = findVertex.getEuclidianDistance ();
    _weights.push_back ( 1.0 );
  }

  if(utils::MasterSlave::_slaveMode){
    utils::MasterSlave::_communication->send(_shortestDistance, 0);
    utils::MasterSlave::_communication->receive(_isClosest, 0);
  }

  if(utils::MasterSlave::_masterMode){
    int closestRank = 0;
    double closestDistanceGlobal = _shortestDistance;
    double closestDistanceLocal = std::numeric_limits<double>::max();
    for(int rankSlave = 1; rankSlave < utils::MasterSlave::_size; rankSlave++){
      utils::MasterSlave::_communication->receive(closestDistanceLocal, rankSlave);
      if(closestDistanceLocal < closestDistanceGlobal){
        closestDistanceGlobal = closestDistanceLocal;
        closestRank = rankSlave;
      }
    }
    _isClosest = closestRank == 0;
    for(int rankSlave = 1; rankSlave < utils::MasterSlave::_size; rankSlave++){
      utils::MasterSlave::_communication->send(closestRank==rankSlave, rankSlave);
    }
  }

  DEBUG("Rank: " << utils::MasterSlave::_rank << ", isClosest: " << _isClosest);

  if(_isClosest){

    // Find closest edge
    query::FindClosestEdge findEdge ( _point );
    if ( findEdge(*_mesh) ) {
      if ( findEdge.getEuclidianDistance() < _shortestDistance ) {
        //         _closestEdge = & findEdge.getClosestEdge ();
        _vertices.clear ();
        _vertices.push_back ( & findEdge.getClosestEdge().vertex(0) );
        _vertices.push_back ( & findEdge.getClosestEdge().vertex(1) );
        _shortestDistance = findEdge.getEuclidianDistance ();
        _weights.clear ();
        _weights.push_back ( findEdge.getProjectionPointParameter(0) );
        _weights.push_back ( findEdge.getProjectionPointParameter(1) );
      }
    }
    if ( _mesh->getDimensions() == 3 ) {
      // Find closest triangle
      query::FindClosestTriangle findTriangle ( _point );
      if ( findTriangle(*_mesh) ) {
        if ( findTriangle.getEuclidianDistance() < _shortestDistance ) {
          _vertices.clear ();
          _vertices.push_back ( & findTriangle.getClosestTriangle().vertex(0) );
          _vertices.push_back ( & findTriangle.getClosestTriangle().vertex(1) );
          _vertices.push_back ( & findTriangle.getClosestTriangle().vertex(2) );
          _shortestDistance = findTriangle.getEuclidianDistance ();
          _weights.clear ();
          _weights.push_back ( findTriangle.getProjectionPointParameter(0) );
          _weights.push_back ( findTriangle.getProjectionPointParameter(1) );
          _weights.push_back ( findTriangle.getProjectionPointParameter(2) );
        }
      }
    }

    io::TXTTableWriter::DataType vectorType = _mesh->getDimensions() == 2
        ? io::TXTTableWriter::VECTOR2D
        : io::TXTTableWriter::VECTOR3D;
    _txtWriter.addData("Time", io::TXTTableWriter::DOUBLE);
    _txtWriter.addData("Coordinate", vectorType);
    for (size_t i=0; i < _mesh->data().size(); i++){
      _dataToExport.push_back(_mesh->data()[i]);
      if (_dataToExport[i]->getDimensions() > 1){
        _txtWriter.addData(_dataToExport[i]->getName(), vectorType);
      }
      else {
        _txtWriter.addData(_dataToExport[i]->getName(), io::TXTTableWriter::DOUBLE);
      }
    }

  } //isClosest
}

void WatchPoint:: exportPointData
(
  double time )
{
  if(_isClosest){
    assertion(_vertices.size() == _weights.size());
    _txtWriter.writeData("Time", time);
    // Export watch point coordinates
    Eigen::VectorXd coords = Eigen::VectorXd::Constant(_mesh->getDimensions(), 0.0);
    for (size_t i=0; i < _vertices.size(); i++){
      coords += _weights[i] * _vertices[i]->getCoords();
    }
    if (coords.size() == 2){
      _txtWriter.writeData("Coordinate", Eigen::Vector2d(coords));
    }
    else {
      _txtWriter.writeData("Coordinate", Eigen::Vector3d(coords));
    }
    // Export watch point data
    for (auto & elem : _dataToExport){
      if (elem->getDimensions() > 1){
        Eigen::VectorXd toExport = Eigen::VectorXd::Zero(_mesh->getDimensions());
        getValue(toExport, elem);
        if (coords.size() == 2){
          _txtWriter.writeData(elem->getName(), Eigen::Vector2d(toExport));
        }
        else {
          _txtWriter.writeData(elem->getName(), Eigen::Vector3d(toExport));
        }

      }
      else {
        double valueToExport = 0.0;
        getValue ( valueToExport, elem );
        _txtWriter.writeData ( elem->getName(), valueToExport );
      }
    }
  }
}

void WatchPoint:: getValue
(
<<<<<<< HEAD
  Eigen::VectorXd& value,
  mesh::PtrData&   data )
=======
  Eigen::VectorXd&  value,
  mesh::PtrData&    data )
>>>>>>> 2f3522d5
{
  int dim = _mesh->getDimensions();
  Eigen::VectorXd temp(dim);
  size_t index = 0;
  const Eigen::VectorXd& values = data->values();
  for (mesh::Vertex* vertex : _vertices ) {
    int offset = vertex->getID()*dim;
    for ( int i=0; i < dim; i++ ){
      temp[i] = values[offset + i];
    }
    temp *= _weights[index];
    value += temp;
    index ++;
  }
}

void WatchPoint:: getValue
(
  double&        value,
  mesh::PtrData& data  )
{
  size_t index = 0;
  const Eigen::VectorXd& values = data->values();
  for (mesh::Vertex* vertex : _vertices ) {
    value += _weights[index] * values[vertex->getID()];
    index ++;
  }
}

}} // namespace precice, impl
<|MERGE_RESOLUTION|>--- conflicted
+++ resolved
@@ -19,11 +19,7 @@
 
 WatchPoint:: WatchPoint
 (
-<<<<<<< HEAD
-  const Eigen::VectorXd& pointCoords,
-=======
   const Eigen::VectorXd&  pointCoords,
->>>>>>> 2f3522d5
   const mesh::PtrMesh&    meshToWatch,
   const std::string&      exportFilename )
 :
@@ -176,13 +172,8 @@
 
 void WatchPoint:: getValue
 (
-<<<<<<< HEAD
-  Eigen::VectorXd& value,
-  mesh::PtrData&   data )
-=======
   Eigen::VectorXd&  value,
   mesh::PtrData&    data )
->>>>>>> 2f3522d5
 {
   int dim = _mesh->getDimensions();
   Eigen::VectorXd temp(dim);
