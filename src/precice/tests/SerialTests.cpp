--- conflicted
+++ resolved
@@ -1415,11 +1415,7 @@
     SolverInterface cplInterface("SolverOne", 0, 1);
     config::Configuration config;
     xml::configure(config.getXMLTag(), configFile);
-<<<<<<< HEAD
-    cplInterface._impl->configure(config.getSolverInterfaceConfiguration());
-=======
     impl(cplInterface).configure(config.getSolverInterfaceConfiguration());
->>>>>>> bac8007d
     const int meshOneID = cplInterface.getMeshID("MeshOne");
 
     // Setup mesh one.
@@ -1457,11 +1453,7 @@
     SolverInterface cplInterface("SolverTwo", 0, 1);
     config::Configuration config;
     xml::configure(config.getXMLTag(), configFile);
-<<<<<<< HEAD
-    cplInterface._impl->configure(config.getSolverInterfaceConfiguration());
-=======
     impl(cplInterface).configure(config.getSolverInterfaceConfiguration());
->>>>>>> bac8007d
     int meshTwoID = cplInterface.getMeshID("MeshTwo");
 
     // Setup receiving mesh.
