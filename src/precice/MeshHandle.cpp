--- conflicted
+++ resolved
@@ -26,11 +26,7 @@
 // VertexIterator
 
 VertexIterator::VertexIterator()
-<<<<<<< HEAD
-    : _impl(NULL) {};
-=======
     : _impl(NULL) {}
->>>>>>> bac8007d
 
 VertexIterator::~VertexIterator()
 {
