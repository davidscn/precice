#include "NearestNeighborMapping.hpp"

#include <Eigen/Core>
#include <boost/container/flat_set.hpp>
#include <functional>
#include "logging/LogMacros.hpp"
#include "profiling/Event.hpp"
#include "profiling/EventUtils.hpp"
#include "utils/EigenHelperFunctions.hpp"
#include "utils/IntraComm.hpp"
#include "utils/assertion.hpp"

namespace precice::mapping {

NearestNeighborMapping::NearestNeighborMapping(
    Constraint constraint,
    int        dimensions)
    : NearestNeighborBaseMapping(constraint, dimensions, false, "NearestNeighborMapping", "nn")
{
  if (isScaledConsistent()) {
    setInputRequirement(Mapping::MeshRequirement::FULL);
    setOutputRequirement(Mapping::MeshRequirement::FULL);
  } else {
    setInputRequirement(Mapping::MeshRequirement::VERTEX);
    setOutputRequirement(Mapping::MeshRequirement::VERTEX);
  }
}

void NearestNeighborMapping::mapConservative(DataID inputDataID, DataID outputDataID)
{
  PRECICE_TRACE(inputDataID, outputDataID);
  precice::profiling::Event e("map." + mappingNameShort + ".mapData.From" + input()->getName() + "To" + output()->getName(), profiling::Synchronize);
  PRECICE_DEBUG("Map conservative");

  const Eigen::VectorXd &inputValues  = input()->data(inputDataID)->values();
  Eigen::VectorXd &      outputValues = output()->data(outputDataID)->values();

  // Data dimensions (for scalar = 1, for vectors > 1)
  const int    valueDimensions = input()->data(inputDataID)->getDimensions();
  const size_t inSize          = input()->vertices().size();

  for (size_t i = 0; i < inSize; i++) {
    int const outputIndex = _vertexIndices[i] * valueDimensions;

    for (int dim = 0; dim < valueDimensions; dim++) {

      const int mapOutputIndex = outputIndex + dim;
      const int mapInputIndex  = (i * valueDimensions) + dim;

      outputValues(mapOutputIndex) += inputValues(mapInputIndex);
    }
  }
  PRECICE_DEBUG("Mapped values = {}", utils::previewRange(3, outputValues));
}

void NearestNeighborMapping::mapConsistent(DataID inputDataID, DataID outputDataID)
{
  PRECICE_TRACE(inputDataID, outputDataID);
  precice::profiling::Event e("map." + mappingNameShort + ".mapData.From" + input()->getName() + "To" + output()->getName(), profiling::Synchronize);
  PRECICE_DEBUG((hasConstraint(CONSISTENT) ? "Map consistent" : "Map scaled-consistent"));

  const Eigen::VectorXd &inputValues  = input()->data(inputDataID)->values();
  Eigen::VectorXd &      outputValues = output()->data(outputDataID)->values();

  // Data dimensions (for scalar = 1, for vectors > 1)
  const int    valueDimensions = input()->data(inputDataID)->getDimensions();
  const size_t outSize         = output()->vertices().size();

  for (size_t i = 0; i < outSize; i++) {
    int inputIndex = _vertexIndices[i] * valueDimensions;

    for (int dim = 0; dim < valueDimensions; dim++) {

      const int mapOutputIndex = (i * valueDimensions) + dim;
      const int mapInputIndex  = inputIndex + dim;

      outputValues(mapOutputIndex) = inputValues(mapInputIndex);
    }
  }
  PRECICE_DEBUG("Mapped values = {}", utils::previewRange(3, outputValues));
}

<<<<<<< HEAD
} // namespace precice::mapping
=======
std::string NearestNeighborMapping::getName() const
{
  return "nearest-neighbor";
}
} // namespace mapping
} // namespace precice
>>>>>>> d3556c09
<|MERGE_RESOLUTION|>--- conflicted
+++ resolved
@@ -80,13 +80,9 @@
   PRECICE_DEBUG("Mapped values = {}", utils::previewRange(3, outputValues));
 }
 
-<<<<<<< HEAD
-} // namespace precice::mapping
-=======
 std::string NearestNeighborMapping::getName() const
 {
   return "nearest-neighbor";
 }
-} // namespace mapping
-} // namespace precice
->>>>>>> d3556c09
+
+} // namespace precice::mapping