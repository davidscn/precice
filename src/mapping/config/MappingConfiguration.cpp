--- conflicted
+++ resolved
@@ -303,13 +303,8 @@
 
     ConfiguredMapping configuredMapping = createMapping(context,
                                                         dir, type, constraint,
-<<<<<<< HEAD
                                                         fromMesh, toMesh,
-                                                        rbfParameter, solverRtol,
-=======
-                                                        fromMesh, toMesh, timing,
                                                         rbfParameter, ginkgoParameter, solverRtol,
->>>>>>> d3a9c285
                                                         xDead, yDead, zDead,
                                                         useLU,
                                                         polynomial, preallocation);
