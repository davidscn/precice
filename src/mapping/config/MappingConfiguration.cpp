--- conflicted
+++ resolved
@@ -199,29 +199,17 @@
 {
   PRECICE_TRACE(tag.getName());
   if (tag.getNamespace() == TAG) {
-<<<<<<< HEAD
     std::string   dir                  = tag.getStringAttributeValue(ATTR_DIRECTION);
     std::string   fromMesh             = tag.getStringAttributeValue(ATTR_FROM);
     std::string   toMesh               = tag.getStringAttributeValue(ATTR_TO);
     std::string   type                 = tag.getName();
     std::string   constraint           = tag.getStringAttributeValue(ATTR_CONSTRAINT);
-    Timing        timing               = getTiming(tag.getStringAttributeValue(ATTR_TIMING));
     double        shapeParameter       = std::numeric_limits<double>::quiet_NaN();
     double        supportRadius        = std::numeric_limits<double>::quiet_NaN();
     double        verticesPerPartition = 0;
     double        relativeOverlap      = 1;
     bool          projectToInput       = false;
     double        solverRtol           = 1e-9;
-=======
-    std::string   dir            = tag.getStringAttributeValue(ATTR_DIRECTION);
-    std::string   fromMesh       = tag.getStringAttributeValue(ATTR_FROM);
-    std::string   toMesh         = tag.getStringAttributeValue(ATTR_TO);
-    std::string   type           = tag.getName();
-    std::string   constraint     = tag.getStringAttributeValue(ATTR_CONSTRAINT);
-    double        shapeParameter = std::numeric_limits<double>::quiet_NaN();
-    double        supportRadius  = std::numeric_limits<double>::quiet_NaN();
-    double        solverRtol     = 1e-9;
->>>>>>> 91a2cde8
     bool          xDead = false, yDead = false, zDead = false;
     bool          useLU         = false;
     Polynomial    polynomial    = Polynomial::ON;
