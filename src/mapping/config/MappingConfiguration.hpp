--- conflicted
+++ resolved
@@ -114,24 +114,9 @@
 
   const std::string TAG = "mapping";
 
-<<<<<<< HEAD
-  const std::string ATTR_DIRECTION      = "direction";
-  const std::string ATTR_FROM           = "from";
-  const std::string ATTR_TO             = "to";
-  const std::string ATTR_TYPE           = "type";
-  const std::string ATTR_CONSTRAINT     = "constraint";
-  const std::string ATTR_SHAPE_PARAM    = "shape-parameter";
-  const std::string ATTR_SUPPORT_RADIUS = "support-radius";
-  const std::string ATTR_SOLVER_RTOL    = "solver-rtol";
-  const std::string ATTR_X_DEAD         = "x-dead";
-  const std::string ATTR_Y_DEAD         = "y-dead";
-  const std::string ATTR_Z_DEAD         = "z-dead";
-  const std::string ATTR_USE_QR         = "use-qr-decomposition";
-=======
   const std::string ATTR_DIRECTION                 = "direction";
   const std::string ATTR_FROM                      = "from";
   const std::string ATTR_TO                        = "to";
-  const std::string ATTR_TIMING                    = "timing";
   const std::string ATTR_TYPE                      = "type";
   const std::string ATTR_CONSTRAINT                = "constraint";
   const std::string ATTR_SHAPE_PARAM               = "shape-parameter";
@@ -147,7 +132,6 @@
   const std::string ATTR_GINKGO_RESIDUAL_NORM      = "ginkgo-residual-norm";
   const std::string ATTR_GINKGO_USE_PRECONDITIONER = "ginkgo-use-preconditioner";
   const std::string ATTR_GINKGO_JACOBI_BLOCK_SIZE  = "ginkgo-jacobi-block-size";
->>>>>>> d3a9c285
 
   const std::string VALUE_WRITE                     = "write";
   const std::string VALUE_READ                      = "read";
