#pragma once

#include <string>
#include <vector>
#include "logging/Logger.hpp"
#include "mapping/Mapping.hpp"
#include "mapping/SharedPointer.hpp"
#include "mapping/config/MappingConfigurationTypes.hpp"
#include "mesh/SharedPointer.hpp"
#include "xml/XMLTag.hpp"

namespace precice::mapping {

/// Performs XML configuration and holds configured mappings.
class MappingConfiguration : public xml::XMLTag::Listener {
public:
  /// Constants defining the direction of a mapping.
  enum Direction {
    WRITE,
    READ
  };

  /// Configuration data for one mapping.
  struct ConfiguredMapping {
    /// Mapping object.
    PtrMapping mapping;
    /// Remote mesh to map from
    mesh::PtrMesh fromMesh;
    /// Remote mesh to map to
    mesh::PtrMesh toMesh;
    /// Direction of mapping (important to set input and output mesh).
    Direction direction;
    /// true for RBF mapping
    bool requiresBasisFunction;
  };

  MappingConfiguration(
      xml::XMLTag &              parent,
      mesh::PtrMeshConfiguration meshConfiguration);

  /**
   * @brief Callback function required for use of automatic configuration.
   *
   * @return True, if successful.
   */
  virtual void xmlTagCallback(
      const xml::ConfigurationContext &context,
      xml::XMLTag &                    callingTag);

  /**
   * @brief Callback function required for use of automatic configuration.
   *
   * @return True, if successful.
   */
  virtual void xmlEndTagCallback(
      const xml::ConfigurationContext &context,
      xml::XMLTag &                    callingTag);

  /// Returns all configured mappings.
  const std::vector<ConfiguredMapping> &mappings();

  // Only relevant for RBF related mappings
  // Being public here is only required for testing purposes
  struct RBFConfiguration {

    enum struct SystemSolver {
      GlobalDirect,
      GlobalIterative
    };
    SystemSolver        solver{};
    std::array<bool, 3> deadAxis{};
    Polynomial          polynomial{};
    double              solverRtol{};
    Preallocation       preallocation{};
  };

  /// Returns the RBF configuration, which was configured at the latest.
  /// Only required for the configuration test
  const RBFConfiguration &rbfConfig() const
  {
    return _rbfConfig;
  }

  void resetMappings()
  {
    _mappings.clear();
  }

private:
  mutable logging::Logger _log{"config:MappingConfiguration"};

  const std::string TAG = "mapping";

  // First, declare common attributes and associated options
  const std::string ATTR_TYPE                      = "type";
  const std::string TYPE_NEAREST_NEIGHBOR          = "nearest-neighbor";
  const std::string TYPE_NEAREST_NEIGHBOR_GRADIENT = "nearest-neighbor-gradient";
  const std::string TYPE_NEAREST_PROJECTION        = "nearest-projection";
  const std::string TYPE_LINEAR_CELL_INTERPOLATION = "linear-cell-interpolation";
  const std::string TYPE_RBF_GLOBAL_DIRECT         = "rbf-global-direct";
  const std::string TYPE_RBF_GLOBAL_ITERATIVE      = "rbf-global-iterative";
  const std::string TYPE_RBF_ALIAS                 = "rbf";

  const std::string ATTR_DIRECTION  = "direction";
  const std::string DIRECTION_WRITE = "write";
  const std::string DIRECTION_READ  = "read";

  const std::string ATTR_FROM = "from";
  const std::string ATTR_TO   = "to";

  const std::string ATTR_CONSTRAINT                      = "constraint";
  const std::string CONSTRAINT_CONSISTENT                = "consistent";
  const std::string CONSTRAINT_CONSERVATIVE              = "conservative";
  const std::string CONSTRAINT_SCALED_CONSISTENT_SURFACE = "scaled-consistent-surface";
  const std::string CONSTRAINT_SCALED_CONSISTENT_VOLUME  = "scaled-consistent-volume";

  // RBF specific options
  const std::string ATTR_X_DEAD = "x-dead";
  const std::string ATTR_Y_DEAD = "y-dead";
  const std::string ATTR_Z_DEAD = "z-dead";

  const std::string ATTR_POLYNOMIAL     = "polynomial";
  const std::string POLYNOMIAL_SEPARATE = "separate";
  const std::string POLYNOMIAL_ON       = "on";
  const std::string POLYNOMIAL_OFF      = "off";

  // For iterative RBFs
  const std::string ATTR_SOLVER_RTOL = "solver-rtol";
  // const std::string ATTR_MAX_ITERATIONS="";

  const std::string ATTR_PREALLOCATION     = "preallocation";
  const std::string PREALLOCATION_ESTIMATE = "estimate";
  const std::string PREALLOCATION_COMPUTE  = "compute";
  const std::string PREALLOCATION_SAVE     = "save";
  const std::string PREALLOCATION_TREE     = "tree";
  const std::string PREALLOCATION_OFF      = "off";

  // For the future
  // const std::string ATTR_PARALLELISM           = "parallelism";
  // const std::string PARALLELISM_GATHER_SCATTER = "gather-scatter";
  // const std::string PARALLELISM                = "distributed";

  // We declare the basis function as subtag
  const std::string SUBTAG_BASIS_FUNCTION = "basis-function";
  const std::string RBF_TPS               = "thin-plate-splines";
  const std::string RBF_MULTIQUADRICS     = "multiquadrics";
  const std::string RBF_INV_MULTIQUADRICS = "inverse-multiquadrics";
  const std::string RBF_VOLUME_SPLINES    = "volume-splines";
  const std::string RBF_GAUSSIAN          = "gaussian";
  const std::string RBF_CTPS_C2           = "compact-tps-c2";
  const std::string RBF_CPOLYNOMIAL_C0    = "compact-polynomial-c0";
  const std::string RBF_CPOLYNOMIAL_C2    = "compact-polynomial-c2";
  const std::string RBF_CPOLYNOMIAL_C4    = "compact-polynomial-c4";
  const std::string RBF_CPOLYNOMIAL_C6    = "compact-polynomial-c6";

  // Attributes for the subtag
  const std::string ATTR_SHAPE_PARAM    = "shape-parameter";
  const std::string ATTR_SUPPORT_RADIUS = "support-radius";
<<<<<<< HEAD
  const std::string ATTR_SOLVER_RTOL    = "solver-rtol";
  const std::string ATTR_X_DEAD         = "x-dead";
  const std::string ATTR_Y_DEAD         = "y-dead";
  const std::string ATTR_Z_DEAD         = "z-dead";
  const std::string ATTR_USE_QR         = "use-qr-decomposition";

  const std::string ATTR_VERTICES_PER_PARTITION = "vertices-per-partition";
  const std::string ATTR_RELATIVE_OVERLAP       = "relative-overlap";
  const std::string ATTR_PROJECT_TO_INPUT       = "project-to-input";

  const std::string VALUE_WRITE                     = "write";
  const std::string VALUE_READ                      = "read";
  const std::string VALUE_CONSISTENT                = "consistent";
  const std::string VALUE_CONSERVATIVE              = "conservative";
  const std::string VALUE_SCALED_CONSISTENT_SURFACE = "scaled-consistent-surface";
  const std::string VALUE_SCALED_CONSISTENT_VOLUME  = "scaled-consistent-volume";

  const std::string VALUE_NEAREST_NEIGHBOR          = "nearest-neighbor";
  const std::string VALUE_NEAREST_PROJECTION        = "nearest-projection";
  const std::string VALUE_LINEAR_CELL_INTERPOLATION = "linear-cell-interpolation";

  const std::string VALUE_RBF_TPS               = "rbf-thin-plate-splines";
  const std::string VALUE_RBF_MULTIQUADRICS     = "rbf-multiquadrics";
  const std::string VALUE_RBF_INV_MULTIQUADRICS = "rbf-inverse-multiquadrics";
  const std::string VALUE_RBF_VOLUME_SPLINES    = "rbf-volume-splines";
  const std::string VALUE_RBF_GAUSSIAN          = "rbf-gaussian";
  const std::string VALUE_RBF_CTPS_C2           = "rbf-compact-tps-c2";
  const std::string VALUE_RBF_CPOLYNOMIAL_C0    = "rbf-compact-polynomial-c0";
  const std::string VALUE_RBF_CPOLYNOMIAL_C2    = "rbf-compact-polynomial-c2";
  const std::string VALUE_RBF_CPOLYNOMIAL_C4    = "rbf-compact-polynomial-c4";
  const std::string VALUE_RBF_CPOLYNOMIAL_C6    = "rbf-compact-polynomial-c6";
  const std::string VALUE_RBF_POU               = "rbf-pou";

  const std::string VALUE_NEAREST_NEIGHBOR_GRADIENT = "nearest-neighbor-gradient";
=======

  // mapping constraint
  Mapping::Constraint constraintValue{};
>>>>>>> accb6aed

  mesh::PtrMeshConfiguration _meshConfig;

  // main data structure storing the configurations
  std::vector<ConfiguredMapping> _mappings;

  // Relevant information in order to store the RBF related settings,
  // as we can only instantiate the RBF classes when we know the RBF
  // which is configured in the subtag
  RBFConfiguration _rbfConfig;

  /**
   * Configures and instantiates all mappings, which do not require
   * a subtag/ a basis function. For the RBF related mappings, this class
   * stores all relevant information, but the class is not instantiated and
   * a nullptr is returned intstead. The class instantiation for the RBF
   * related mappings happens in \ref xmlTagCallback() as we need to read the
   * subtag information.
   */
  ConfiguredMapping createMapping(
<<<<<<< HEAD
      const xml::ConfigurationContext &context,
      const std::string &              direction,
      const std::string &              type,
      const std::string &              constraint,
      const std::string &              fromMeshName,
      const std::string &              toMeshName,
      const RBFParameter &             rbfParameter,
      double                           solverRtol,
      bool                             xDead,
      bool                             yDead,
      bool                             zDead,
      bool                             useLU,
      Polynomial                       polynomial,
      Preallocation                    preallocation,
      double                           verticesPerPartition,
      double                           relativeOverlap,
      bool                             projectToInput) const;
=======
      const std::string &direction,
      const std::string &type,
      const std::string &fromMeshName,
      const std::string &toMeshName) const;

  /**
 * Stores additional information about the requested RBF mapping such as the
 * configured polynomial and the solver type, which is not required for all
 * the other mapping types. The information is then used later when instantiating
 * the RBF mappings in \ref xmlTagCallback().
 */
  RBFConfiguration configureRBFMapping(const std::string &              type,
                                       const xml::ConfigurationContext &context,
                                       const std::string &              polynomial,
                                       const std::string &              preallocation,
                                       bool xDead, bool yDead, bool zDead,
                                       double solverRtol) const;
>>>>>>> accb6aed

  /// Check whether a mapping to and from the same mesh already exists
  void checkDuplicates(const ConfiguredMapping &mapping);

  /// Indicates whether the mapping here requires a basis function/ subtag,
  /// given the mapping type (e.g. nearest-neighbor).
  bool requiresBasisFunction(const std::string &mappingType) const;

  /// Given a basis function name (as a string), transforms the string into an enum of the BasisFunction
  BasisFunction parseBasisFunctions(const std::string &basisFctName) const;
};
} // namespace precice::mapping<|MERGE_RESOLUTION|>--- conflicted
+++ resolved
@@ -65,13 +65,17 @@
 
     enum struct SystemSolver {
       GlobalDirect,
-      GlobalIterative
+      GlobalIterative,
+      PUMDirect
     };
     SystemSolver        solver{};
     std::array<bool, 3> deadAxis{};
     Polynomial          polynomial{};
     double              solverRtol{};
     Preallocation       preallocation{};
+    int                 verticesPerPartition{};
+    double              relativeOverlap{};
+    bool                projectToInput{};
   };
 
   /// Returns the RBF configuration, which was configured at the latest.
@@ -99,6 +103,7 @@
   const std::string TYPE_LINEAR_CELL_INTERPOLATION = "linear-cell-interpolation";
   const std::string TYPE_RBF_GLOBAL_DIRECT         = "rbf-global-direct";
   const std::string TYPE_RBF_GLOBAL_ITERATIVE      = "rbf-global-iterative";
+  const std::string TYPE_RBF_PUM_DIRECT            = "rbf-pum-direct";
   const std::string TYPE_RBF_ALIAS                 = "rbf";
 
   const std::string ATTR_DIRECTION  = "direction";
@@ -139,6 +144,11 @@
   // const std::string ATTR_PARALLELISM           = "parallelism";
   // const std::string PARALLELISM_GATHER_SCATTER = "gather-scatter";
   // const std::string PARALLELISM                = "distributed";
+
+  // For PUM
+  const std::string ATTR_VERTICES_PER_PARTITION = "vertices-per-partition";
+  const std::string ATTR_RELATIVE_OVERLAP       = "relative-overlap";
+  const std::string ATTR_PROJECT_TO_INPUT       = "project-to-input";
 
   // We declare the basis function as subtag
   const std::string SUBTAG_BASIS_FUNCTION = "basis-function";
@@ -156,46 +166,9 @@
   // Attributes for the subtag
   const std::string ATTR_SHAPE_PARAM    = "shape-parameter";
   const std::string ATTR_SUPPORT_RADIUS = "support-radius";
-<<<<<<< HEAD
-  const std::string ATTR_SOLVER_RTOL    = "solver-rtol";
-  const std::string ATTR_X_DEAD         = "x-dead";
-  const std::string ATTR_Y_DEAD         = "y-dead";
-  const std::string ATTR_Z_DEAD         = "z-dead";
-  const std::string ATTR_USE_QR         = "use-qr-decomposition";
-
-  const std::string ATTR_VERTICES_PER_PARTITION = "vertices-per-partition";
-  const std::string ATTR_RELATIVE_OVERLAP       = "relative-overlap";
-  const std::string ATTR_PROJECT_TO_INPUT       = "project-to-input";
-
-  const std::string VALUE_WRITE                     = "write";
-  const std::string VALUE_READ                      = "read";
-  const std::string VALUE_CONSISTENT                = "consistent";
-  const std::string VALUE_CONSERVATIVE              = "conservative";
-  const std::string VALUE_SCALED_CONSISTENT_SURFACE = "scaled-consistent-surface";
-  const std::string VALUE_SCALED_CONSISTENT_VOLUME  = "scaled-consistent-volume";
-
-  const std::string VALUE_NEAREST_NEIGHBOR          = "nearest-neighbor";
-  const std::string VALUE_NEAREST_PROJECTION        = "nearest-projection";
-  const std::string VALUE_LINEAR_CELL_INTERPOLATION = "linear-cell-interpolation";
-
-  const std::string VALUE_RBF_TPS               = "rbf-thin-plate-splines";
-  const std::string VALUE_RBF_MULTIQUADRICS     = "rbf-multiquadrics";
-  const std::string VALUE_RBF_INV_MULTIQUADRICS = "rbf-inverse-multiquadrics";
-  const std::string VALUE_RBF_VOLUME_SPLINES    = "rbf-volume-splines";
-  const std::string VALUE_RBF_GAUSSIAN          = "rbf-gaussian";
-  const std::string VALUE_RBF_CTPS_C2           = "rbf-compact-tps-c2";
-  const std::string VALUE_RBF_CPOLYNOMIAL_C0    = "rbf-compact-polynomial-c0";
-  const std::string VALUE_RBF_CPOLYNOMIAL_C2    = "rbf-compact-polynomial-c2";
-  const std::string VALUE_RBF_CPOLYNOMIAL_C4    = "rbf-compact-polynomial-c4";
-  const std::string VALUE_RBF_CPOLYNOMIAL_C6    = "rbf-compact-polynomial-c6";
-  const std::string VALUE_RBF_POU               = "rbf-pou";
-
-  const std::string VALUE_NEAREST_NEIGHBOR_GRADIENT = "nearest-neighbor-gradient";
-=======
 
   // mapping constraint
   Mapping::Constraint constraintValue{};
->>>>>>> accb6aed
 
   mesh::PtrMeshConfiguration _meshConfig;
 
@@ -216,25 +189,6 @@
    * subtag information.
    */
   ConfiguredMapping createMapping(
-<<<<<<< HEAD
-      const xml::ConfigurationContext &context,
-      const std::string &              direction,
-      const std::string &              type,
-      const std::string &              constraint,
-      const std::string &              fromMeshName,
-      const std::string &              toMeshName,
-      const RBFParameter &             rbfParameter,
-      double                           solverRtol,
-      bool                             xDead,
-      bool                             yDead,
-      bool                             zDead,
-      bool                             useLU,
-      Polynomial                       polynomial,
-      Preallocation                    preallocation,
-      double                           verticesPerPartition,
-      double                           relativeOverlap,
-      bool                             projectToInput) const;
-=======
       const std::string &direction,
       const std::string &type,
       const std::string &fromMeshName,
@@ -251,8 +205,10 @@
                                        const std::string &              polynomial,
                                        const std::string &              preallocation,
                                        bool xDead, bool yDead, bool zDead,
-                                       double solverRtol) const;
->>>>>>> accb6aed
+                                       double solverRtol,
+                                       double verticesPerPartition,
+                                       double relativeOverlap,
+                                       bool   projectToInput) const;
 
   /// Check whether a mapping to and from the same mesh already exists
   void checkDuplicates(const ConfiguredMapping &mapping);
