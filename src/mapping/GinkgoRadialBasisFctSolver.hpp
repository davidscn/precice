--- conflicted
+++ resolved
@@ -586,15 +586,12 @@
 template <typename RADIAL_BASIS_FUNCTION_T>
 GinkgoRadialBasisFctSolver<RADIAL_BASIS_FUNCTION_T>::~GinkgoRadialBasisFctSolver()
 {
-<<<<<<< HEAD
+  _allocCopyEvent.stop();
 
   if (GinkgoSolverType::QR == _solverType) {
     deInitCuSolver();
   }
 
-=======
-  _allocCopyEvent.stop();
->>>>>>> 651c3974
   clear();
 }
 
