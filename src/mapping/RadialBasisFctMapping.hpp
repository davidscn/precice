#pragma once

#include "Mapping.hpp"
#include "impl/BasisFunctions.hpp"
#include "utils/MasterSlave.hpp"
#include "utils/Event.hpp"

#include <Eigen/Core>
#include <Eigen/QR>

namespace precice {
extern bool syncMode;

namespace mapping {

/**
 * @brief Mapping with radial basis functions.
 *
 * With help of the input data points and values an interpolant is constructed.
 * The interpolant is formed by a weighted sum of conditionally positive radial
 * basis functions and a (low order) polynomial, and evaluated at the output
 * data points.
 *
 * The radial basis function type has to be given as template parameter, and has
 * to be one of the defined types in this file.
 */
template<typename RADIAL_BASIS_FUNCTION_T>
class RadialBasisFctMapping : public Mapping
{
public:

  /**
   * @brief Constructor.
   *
   * @param[in] constraint Specifies mapping to be consistent or conservative.
   * @param[in] dimensions Dimensionality of the meshes
   * @param[in] function Radial basis function used for mapping.
   * @param[in] xDead, yDead, zDead Deactivates mapping along an axis
   */
  RadialBasisFctMapping (
    Constraint              constraint,
    int                     dimensions,
    RADIAL_BASIS_FUNCTION_T function,
    bool                    xDead,
    bool                    yDead,
    bool                    zDead);


  /// Computes the mapping coefficients from the in- and output mesh.
  virtual void computeMapping() override;

  /// Returns true, if computeMapping() has been called.
  virtual bool hasComputedMapping() const override;

  /// Removes a computed mapping.
  virtual void clear() override;

  /// Maps input data to output data from input mesh to output mesh.
  virtual void map(int inputDataID, int outputDataID ) override;

  virtual void tagMeshFirstRound() override;

  virtual void tagMeshSecondRound() override;

private:

  precice::logging::Logger _log{"mapping::RadialBasisFctMapping"};

  bool _hasComputedMapping = false;

  /// Radial basis function type used in interpolation.
  RADIAL_BASIS_FUNCTION_T _basisFunction;

  Eigen::MatrixXd _matrixA;

  Eigen::ColPivHouseholderQR<Eigen::MatrixXd> _qr;
  
  /// true if the mapping along some axis should be ignored
  std::vector<bool> _deadAxis;

  /// Deletes all dead directions from fullVector and returns a vector of reduced dimensionality.
  Eigen::VectorXd reduceVector(const Eigen::VectorXd& fullVector);
  
  void setDeadAxis(bool xDead, bool yDead, bool zDead)
  {
    _deadAxis.resize(getDimensions());
    if (getDimensions() == 2) {
      _deadAxis[0] = xDead;
      _deadAxis[1] = yDead;
      CHECK(not (xDead && yDead), "You cannot choose all axis to be dead for a RBF mapping");
      if (zDead)
        WARN("Setting the z-axis to dead on a 2 dimensional problem has not effect and will be ignored.");
    }
    else if (getDimensions() == 3) {
      _deadAxis[0] = xDead;
      _deadAxis[1] = yDead;
      _deadAxis[2] = zDead;
      CHECK(not (xDead && yDead && zDead), "You cannot choose all axis to be dead for a RBF mapping");
    }
    else {
      assertion(false);
    }
  }

};

// --------------------------------------------------- HEADER IMPLEMENTATIONS

template<typename RADIAL_BASIS_FUNCTION_T>
RadialBasisFctMapping<RADIAL_BASIS_FUNCTION_T>:: RadialBasisFctMapping
(
  Constraint              constraint,
  int                     dimensions,
  RADIAL_BASIS_FUNCTION_T function,
  bool                    xDead,
  bool                    yDead,
  bool                    zDead)
  :
  Mapping ( constraint, dimensions ),
  _basisFunction ( function )
{
  setInputRequirement(Mapping::MeshRequirement::VERTEX);
  setOutputRequirement(Mapping::MeshRequirement::VERTEX);
  setDeadAxis(xDead, yDead, zDead);
}

template<typename RADIAL_BASIS_FUNCTION_T>
void RadialBasisFctMapping<RADIAL_BASIS_FUNCTION_T>:: computeMapping()
{
  TRACE();

  precice::utils::Event e("map.rbf.computeMapping.From" + input()->getName() + "To" + output()->getName(), precice::syncMode);

  CHECK(not utils::MasterSlave::isSlave() && not utils::MasterSlave::isMaster(),
        "RBF mapping is not supported for a participant in master mode, use petrbf instead");

  assertion(input()->getDimensions() == output()->getDimensions(),
             input()->getDimensions(), output()->getDimensions());
  assertion(getDimensions() == output()->getDimensions(),
             getDimensions(), output()->getDimensions());
  int dimensions = getDimensions();
  mesh::PtrMesh inMesh;
  mesh::PtrMesh outMesh;
  if (getConstraint() == CONSERVATIVE){
    inMesh = output();
    outMesh = input();
  }
  else {
    inMesh = input();
    outMesh = output();
  }
  int inputSize = (int)inMesh->vertices().size();
  int outputSize = (int)outMesh->vertices().size();
  int deadDimensions = 0;
  for (int d = 0; d < dimensions; d++) {
    if (_deadAxis[d]) deadDimensions +=1;
  }
  int polyparams = 1 + dimensions - deadDimensions;
  assertion(inputSize >= 1 + polyparams, inputSize);
  int n = inputSize + polyparams; // Add linear polynom degrees
  Eigen::MatrixXd matrixCLU(n, n);
  matrixCLU.setZero();
  _matrixA = Eigen::MatrixXd(outputSize, n);
  _matrixA.setZero();

  // Fill upper right part (due to symmetry) of _matrixCLU with values
  int i = 0;
  Eigen::VectorXd difference(dimensions);
  for (const mesh::Vertex& iVertex : inMesh->vertices()) {
    for (int j = iVertex.getID(); j < inputSize; j++) {
      difference = iVertex.getCoords();
      difference -= inMesh->vertices()[j].getCoords();
      matrixCLU(i,j) = _basisFunction.evaluate(reduceVector(difference).norm());
    }
    matrixCLU(i,inputSize) = 1.0;
    for (int dim=0; dim < dimensions-deadDimensions; dim++) {
      matrixCLU(i,inputSize+1+dim) = reduceVector(iVertex.getCoords())[dim];
    }
    i++;
  }
  // Copy values of upper right part of C to lower left part
  for (int i = 0; i < n; i++) {
    for (int j = i+1; j < n; j++) {
      matrixCLU(j,i) = matrixCLU(i,j);
    }
  }

  // Fill _matrixA with values
  i = 0;
  for (const mesh::Vertex& iVertex : outMesh->vertices()) {
    int j = 0;
    for (const mesh::Vertex& jVertex : inMesh->vertices()) {
      difference = iVertex.getCoords();
      difference -= jVertex.getCoords();
      _matrixA(i,j) = _basisFunction.evaluate(reduceVector(difference).norm());
      j++;
    }
    _matrixA(i,inputSize) = 1.0;
    for (int dim=0; dim < dimensions-deadDimensions; dim++) {
      _matrixA(i,inputSize+1+dim) = reduceVector(iVertex.getCoords())[dim];
    }
    i++;
  }

  _qr = matrixCLU.colPivHouseholderQr();
  if (not _qr.isInvertible())
    ERROR("Interpolation matrix C is not invertible.");
  
  _hasComputedMapping = true;
}

template<typename RADIAL_BASIS_FUNCTION_T>
bool RadialBasisFctMapping<RADIAL_BASIS_FUNCTION_T>:: hasComputedMapping() const
{
  return _hasComputedMapping;
}

template<typename RADIAL_BASIS_FUNCTION_T>
void RadialBasisFctMapping<RADIAL_BASIS_FUNCTION_T>:: clear()
{
  TRACE();
  _matrixA = Eigen::MatrixXd();
  _qr = Eigen::ColPivHouseholderQR<Eigen::MatrixXd>();
  _hasComputedMapping = false;
}

template<typename RADIAL_BASIS_FUNCTION_T>
void RadialBasisFctMapping<RADIAL_BASIS_FUNCTION_T>:: map
(
  int inputDataID,
  int outputDataID )
{
  TRACE(inputDataID, outputDataID);

  precice::utils::Event e("map.rbf.mapData.From" + input()->getName() + "To" + output()->getName(), precice::syncMode);

  assertion(_hasComputedMapping);
  assertion(input()->getDimensions() == output()->getDimensions(),
             input()->getDimensions(), output()->getDimensions());
  assertion(getDimensions() == output()->getDimensions(),
             getDimensions(), output()->getDimensions());

  Eigen::VectorXd& inValues = input()->data(inputDataID)->values();
  Eigen::VectorXd& outValues = output()->data(outputDataID)->values();
  int valueDim = input()->data(inputDataID)->getDimensions();
  assertion(valueDim == output()->data(outputDataID)->getDimensions(),
             valueDim, output()->data(outputDataID)->getDimensions());
  int deadDimensions = 0;
  for (int d = 0; d < getDimensions(); d++) {
    if (_deadAxis[d]) deadDimensions +=1;
  }
  int polyparams = 1 + getDimensions() - deadDimensions;

  if (getConstraint() == CONSERVATIVE){
    DEBUG("Map conservative");
    static int mappingIndex = 0;
    Eigen::VectorXd Au(_matrixA.cols());  // rows == n
    Eigen::VectorXd in(_matrixA.rows());  // rows == outputSize
    Eigen::VectorXd out(_matrixA.cols()); // rows == n

    // DEBUG("C rows=" << _matrixCLU.rows() << " cols=" << _matrixCLU.cols());
    DEBUG("A rows=" << _matrixA.rows() << " cols=" << _matrixA.cols());
    DEBUG("in size=" << in.size() << ", out size=" << out.size());

    for (int dim = 0; dim < valueDim; dim++) {
      for (int i = 0; i < in.size(); i++) { // Fill input data values
        in[i] = inValues(i*valueDim + dim);
      }

      Au = _matrixA.transpose() * in;
      out = _qr.solve(Au);

      // Copy mapped data to output data values
      for (int i = 0; i < out.size()-polyparams; i++) {
        outValues(i*valueDim + dim) = out[i];
      }
    }
    mappingIndex++;
  }
  else { // Map consistent
    DEBUG("Map consistent");
    Eigen::VectorXd p(_matrixA.cols());    // rows == n
    Eigen::VectorXd in(_matrixA.cols());   // rows == n
    Eigen::VectorXd out(_matrixA.rows());  // rows == outputSize
    in.setZero();

    // For every data dimension, perform mapping
    for (int dim = 0; dim < valueDim; dim++) {
      // Fill input from input data values (last polyparams entries remain zero)
      for (int i = 0; i < in.size() - polyparams; i++) {
        in[i] = inValues(i*valueDim + dim);
      }

      p = _qr.solve(in);
      out = _matrixA * p;

      // Copy mapped data to ouptut data values
      for (int i = 0; i < out.size(); i++) {
        outValues(i*valueDim + dim) = out[i];
      }
    }
  }
}


template<typename RADIAL_BASIS_FUNCTION_T>
Eigen::VectorXd RadialBasisFctMapping<RADIAL_BASIS_FUNCTION_T>::reduceVector
(
  const Eigen::VectorXd& fullVector)
{
  int deadDimensions = 0;
  for (int d = 0; d < getDimensions(); d++) {
    if (_deadAxis[d])
      deadDimensions +=1;
  }
  assertion(getDimensions()>deadDimensions, getDimensions(), deadDimensions);
  Eigen::VectorXd reducedVector(getDimensions()-deadDimensions);
  int k = 0;
  for (int d = 0; d < getDimensions(); d++) {
    if (not _deadAxis[d]) {
      reducedVector[k] = fullVector[d];
      k++;
    }
  }
  return reducedVector;
}

template<typename RADIAL_BASIS_FUNCTION_T>
void RadialBasisFctMapping<RADIAL_BASIS_FUNCTION_T>::tagMeshFirstRound()
{
<<<<<<< HEAD
  CHECK(not utils::MasterSlave::_slaveMode && not utils::MasterSlave::_masterMode,
=======
  CHECK(not utils::MasterSlave::isSlave() && not utils::MasterSlave::isMaster(),
>>>>>>> bac8007d
        "RBF mapping is not supported for a participant in master mode, use petrbf instead");
}

template<typename RADIAL_BASIS_FUNCTION_T>
void RadialBasisFctMapping<RADIAL_BASIS_FUNCTION_T>::tagMeshSecondRound()
{
<<<<<<< HEAD
  CHECK(not utils::MasterSlave::_slaveMode && not utils::MasterSlave::_masterMode,
=======
  CHECK(not utils::MasterSlave::isSlave() && not utils::MasterSlave::isMaster(),
>>>>>>> bac8007d
        "RBF mapping is not supported for a participant in master mode, use petrbf instead");
}


}} // namespace precice, mapping<|MERGE_RESOLUTION|>--- conflicted
+++ resolved
@@ -328,22 +328,14 @@
 template<typename RADIAL_BASIS_FUNCTION_T>
 void RadialBasisFctMapping<RADIAL_BASIS_FUNCTION_T>::tagMeshFirstRound()
 {
-<<<<<<< HEAD
-  CHECK(not utils::MasterSlave::_slaveMode && not utils::MasterSlave::_masterMode,
-=======
   CHECK(not utils::MasterSlave::isSlave() && not utils::MasterSlave::isMaster(),
->>>>>>> bac8007d
         "RBF mapping is not supported for a participant in master mode, use petrbf instead");
 }
 
 template<typename RADIAL_BASIS_FUNCTION_T>
 void RadialBasisFctMapping<RADIAL_BASIS_FUNCTION_T>::tagMeshSecondRound()
 {
-<<<<<<< HEAD
-  CHECK(not utils::MasterSlave::_slaveMode && not utils::MasterSlave::_masterMode,
-=======
   CHECK(not utils::MasterSlave::isSlave() && not utils::MasterSlave::isMaster(),
->>>>>>> bac8007d
         "RBF mapping is not supported for a participant in master mode, use petrbf instead");
 }
 
