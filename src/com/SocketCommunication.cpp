--- conflicted
+++ resolved
@@ -465,8 +465,7 @@
 
   rankReceiver = rankReceiver - _rankOffset;
 
-  assertion((rankReceiver >= 0) && (rankReceiver < (int) _sockets.size()),
-            rankReceiver, _sockets.size());
+  assertion(rankReceiver >= 0, rankReceiver);
   assertion(isConnected());
 
   PtrRequest request(new SocketRequest);
@@ -610,12 +609,7 @@
 
   rankSender = rankSender - _rankOffset;
 
-<<<<<<< HEAD
-  assertion(rankSender >= 0, rankSender);
-=======
-  assertion((rankSender >= 0) && (rankSender < (int) _sockets.size()),
-            rankSender, _sockets.size());
->>>>>>> f9dfc8b2
+  assertion(rankSender >= 0, rankSender);
   assertion(isConnected());
 
   try {
