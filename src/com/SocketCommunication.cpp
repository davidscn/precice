// Copyright (C) 2011 Technische Universitaet Muenchen
// This file is part of the preCICE project. For conditions of distribution and
// use, please see the license notice at
// http://www5.in.tum.de/wiki/index.php/PreCICE_License
#ifndef PRECICE_NO_SOCKETS

#include "SocketCommunication.hpp"

#include "SocketRequest.hpp"

#include "utils/Publisher.hpp"

#include <boost/asio.hpp>
#include <boost/bind.hpp>

#include <sstream>

using precice::utils::Publisher;
using precice::utils::ScopedPublisher;

namespace precice {
namespace com {

namespace asio = boost::asio;

tarch::logging::Log SocketCommunication::_log(
    "precice::com::SocketCommunication");

SocketCommunication::SocketCommunication(unsigned short portNumber,
                                         bool reuseAddress,
                                         std::string const& networkName,
                                         std::string const& addressDirectory)
    : _portNumber(portNumber)
    , _reuseAddress(reuseAddress)
    , _networkName(networkName)
    , _addressDirectory(addressDirectory)
    , _isConnected(false)
    , _remoteCommunicatorSize(0)
    , _ioService(new IOService)
    , _sockets()
    , _work()
    , _thread() {
  if (_addressDirectory.empty()) {
    _addressDirectory = ".";
  }
}

SocketCommunication::SocketCommunication(std::string const& addressDirectory)
    : SocketCommunication(0, false, "lo", addressDirectory) {
}

SocketCommunication::~SocketCommunication() {
  preciceTrace1("~SocketCommunication()", _isConnected);

  closeConnection();
}

bool
SocketCommunication::isConnected() {
  return _isConnected;
}

int
SocketCommunication::getRemoteCommunicatorSize() {
  preciceTrace("getRemoteCommunicatorSize()");

  assertion(isConnected());

  return _remoteCommunicatorSize;
}

void
SocketCommunication::acceptConnection(std::string const& nameAcceptor,
                                      std::string const& nameRequester,
                                      int acceptorProcessRank,
                                      int acceptorCommunicatorSize) {
  preciceTrace2("acceptConnection()", nameAcceptor, nameRequester);

  preciceCheck(acceptorCommunicatorSize == 1,
               "acceptConnection()",
               "Acceptor of socket connection can only have one process!");

  _rank = acceptorProcessRank;

  std::string address;
  std::string addressFileName(_addressDirectory + "/" + "." + nameRequester +
                              "-" + nameAcceptor + ".address");

  try {
    std::string ipAddress = getIpAddress();

    preciceCheck(not ipAddress.empty(),
                 "acceptConnection()",
                 "Network \"" << _networkName
                              << "\" not found for socket connection!");

    using asio::ip::tcp;

    tcp::acceptor acceptor(*_ioService);

    {
      tcp::endpoint endpoint(tcp::v4(), _portNumber);

      acceptor.open(endpoint.protocol());
      acceptor.set_option(tcp::acceptor::reuse_address(_reuseAddress));
      acceptor.bind(endpoint);
      acceptor.listen();

      _portNumber = acceptor.local_endpoint().port();
    }

<<<<<<< HEAD
    address = ipAddress + ":" + std::to_string(_portNumber);
=======
    std::string address(ipAddress + ":" + std::to_string(_portNumber));
    std::string addressFileName("." + nameRequester + "-" + nameAcceptor +
                                ".address");
>>>>>>> 97a16618

    Publisher::ScopedChangePrefixDirectory scpd(_addressDirectory);

    ScopedPublisher p(addressFileName);

    p.write(address);

    preciceDebug("Accept connection at " << address);

    PtrSocket socket(new Socket(*_ioService));

    acceptor.accept(*socket);

    int remoteRank = -1;
    int remoteSize = 0;

    asio::read(*socket, asio::buffer(&remoteRank, sizeof(int)));
    asio::read(*socket, asio::buffer(&remoteSize, sizeof(int)));

    preciceCheck(remoteSize > 0,
                 "acceptConnection()",
                 "Requester communicator "
                     << "size has to be > 0!");

    _remoteCommunicatorSize = remoteSize;

    _sockets.resize(_remoteCommunicatorSize);

    _sockets[remoteRank] = socket;

    _isConnected = true;

    send(acceptorProcessRank, remoteRank);
    send(acceptorCommunicatorSize, remoteRank);

    for (int i = 1; i < _remoteCommunicatorSize; ++i) {
      socket = PtrSocket(new Socket(*_ioService));

      acceptor.accept(*socket);

      asio::read(*socket, asio::buffer(&remoteRank, sizeof(int)));
      asio::read(*socket, asio::buffer(&remoteSize, sizeof(int)));

      preciceCheck(remoteSize == _remoteCommunicatorSize,
                   "acceptConnection()",
                   "Remote communicator sizes are inconsistent!");
      preciceCheck(_sockets[remoteRank].use_count() == 0,
                   "acceptConnection()",
                   "Duplicate request to connect by same rank (" << remoteRank
                                                                 << ")!");
      _sockets[remoteRank] = socket;

      _isConnected = true;

      send(acceptorProcessRank, remoteRank);
      send(acceptorCommunicatorSize, remoteRank);
    }

    acceptor.close();
  } catch (std::exception& e) {
    preciceError("acceptConnection()",
                 "Accepting connection at " << address
                                            << " failed: " << e.what());
  }

  // NOTE:
  // Keep IO service running so that it fires asynchronous handlers from another
  // thread.
  _work = PtrWork(new asio::io_service::work(*_ioService));
  _thread = std::thread([this]() { _ioService->run(); });
}

void
SocketCommunication::acceptConnectionAsServer(std::string const& nameAcceptor,
                                              std::string const& nameRequester,
                                              int requesterCommunicatorSize) {
  preciceTrace2("acceptConnection()", nameAcceptor, nameRequester);

  preciceCheck(requesterCommunicatorSize > 0,
               "acceptConnection()",
               "Requester communicator "
                   << "size has to be > 0!");

  _remoteCommunicatorSize = requesterCommunicatorSize;
  _rank = 0;

  std::string address;
  std::string addressFileName(_addressDirectory + "/" + "." + nameRequester +
                              "-" + nameAcceptor + ".address");

  try {
    std::string ipAddress = getIpAddress();

    preciceCheck(not ipAddress.empty(),
                 "acceptConnection()",
                 "Network \"" << _networkName
                              << "\" not found for socket connection!");

    using asio::ip::tcp;

    tcp::acceptor acceptor(*_ioService);

    {
      tcp::endpoint endpoint(tcp::v4(), _portNumber);

      acceptor.open(endpoint.protocol());
      acceptor.set_option(tcp::acceptor::reuse_address(_reuseAddress));
      acceptor.bind(endpoint);
      acceptor.listen();

      _portNumber = acceptor.local_endpoint().port();
    }

<<<<<<< HEAD
    address = ipAddress + ":" + std::to_string(_portNumber);
=======
    std::string address(ipAddress + ":" + std::to_string(_portNumber));
    std::string addressFileName("." + nameRequester + "-" + nameAcceptor +
                                ".address");

    Publisher::ScopedChangePrefixDirectory scpd(_addressDirectory);

    ScopedPublisher p(addressFileName);
>>>>>>> 97a16618

    p.write(address);

    preciceDebug("Accept connection at " << address);

    _sockets.resize(_remoteCommunicatorSize);

    for (int remoteRank = 0; remoteRank < _remoteCommunicatorSize;
         ++remoteRank) {
      PtrSocket socket = PtrSocket(new Socket(*_ioService));

      acceptor.accept(*socket);

      preciceCheck(_sockets[remoteRank].use_count() == 0,
                   "acceptConnection()",
                   "Duplicate request to connect by same rank (" << remoteRank
                                                                 << ")!");

      _sockets[remoteRank] = socket;

      _isConnected = true;

      send(remoteRank, remoteRank);

      send(0, remoteRank);
      send(1, remoteRank);
    }

    acceptor.close();
  } catch (std::exception& e) {
    preciceError("acceptConnection()",
                 "Accepting connection at " << address
                                            << " failed: " << e.what());
  }

  // NOTE:
  // Keep IO service running so that it fires asynchronous handlers from another
  // thread.
  _work = PtrWork(new asio::io_service::work(*_ioService));
  _thread = std::thread([this]() { _ioService->run(); });
}

void
SocketCommunication::requestConnection(std::string const& nameAcceptor,
                                       std::string const& nameRequester,
                                       int requesterProcessRank,
                                       int requesterCommunicatorSize) {
  preciceTrace2("requestConnection()", nameAcceptor, nameRequester);

  std::string address;
  std::string addressFileName(_addressDirectory + "/" + "." + nameRequester +
                              "-" + nameAcceptor + ".address");

  try {
<<<<<<< HEAD
    Publisher::read(addressFileName, address);
=======
    std::string address;
    std::string addressFileName("." + nameRequester + "-" + nameAcceptor +
                                ".address");

    Publisher::ScopedChangePrefixDirectory scpd(_addressDirectory);

    Publisher p(addressFileName);

    p.read(address);
>>>>>>> 97a16618

    preciceDebug("Request connection to " << address);

    std::string ipAddress = address.substr(0, address.find(":"));
    std::string portNumber = address.substr(
        ipAddress.length() + 1, address.length() - ipAddress.length() - 1);

    _portNumber = static_cast<unsigned short>(std::stoi(portNumber));

    PtrSocket socket(new Socket(*_ioService));

    using asio::ip::tcp;

    tcp::resolver::query query(tcp::v4(), ipAddress, portNumber);

    while (not isConnected()) {
      tcp::resolver resolver(*_ioService);

      {
        tcp::resolver::endpoint_type endpoint = *(resolver.resolve(query));
        boost::system::error_code error = asio::error::host_not_found;
        socket->connect(endpoint, error);

        _isConnected = not error;
      }

      if (not isConnected()) {
        // Wait a little, since after a couple of ten-thousand trials the system
        // seems to get confused and the requester connects wrongly to itself.
        boost::asio::deadline_timer timer(*_ioService,
                                          boost::posix_time::milliseconds(1));
        timer.wait();
      }
    }

    _sockets.push_back(socket);

    _rank = requesterProcessRank;

    send(requesterProcessRank, 0);
    send(requesterCommunicatorSize, 0);

    int remoteSize = 0;
    int remoteRank = -1;

    receive(remoteRank, 0);
    receive(remoteSize, 0);

    preciceCheck(remoteRank == 0,
                 "requestConnection()",
                 "Acceptor base rank "
                     << "has to be 0 but is " << remoteRank << "!");
    preciceCheck(remoteSize == 1,
                 "requestConnection()",
                 "Acceptor communicator "
                     << "size has to be 1!");

    _remoteCommunicatorSize = remoteSize;
  } catch (std::exception& e) {
    preciceError("requestConnection()",
                 "Requesting connection to " << address
                                             << " failed: " << e.what());
  }

  // NOTE:
  // Keep IO service running so that it fires asynchronous handlers from another
  // thread.
  _work = PtrWork(new asio::io_service::work(*_ioService));
  _thread = std::thread([this]() { _ioService->run(); });
}

int
SocketCommunication::requestConnectionAsClient(
    std::string const& nameAcceptor, std::string const& nameRequester) {
  preciceTrace2("requestConnectionAsClient()", nameAcceptor, nameRequester);

  std::string address;
  std::string addressFileName(_addressDirectory + "/" + "." + nameRequester +
                              "-" + nameAcceptor + ".address");

  try {
<<<<<<< HEAD
    Publisher::read(addressFileName, address);
=======
    std::string address;
    std::string addressFileName("." + nameRequester + "-" + nameAcceptor +
                                ".address");

    Publisher::ScopedChangePrefixDirectory scpd(_addressDirectory);

    Publisher p(addressFileName);

    p.read(address);
>>>>>>> 97a16618

    preciceDebug("Request connection to " << address);

    std::string ipAddress = address.substr(0, address.find(":"));
    std::string portNumber = address.substr(
        ipAddress.length() + 1, address.length() - ipAddress.length() - 1);

    _portNumber = static_cast<unsigned short>(std::stoi(portNumber));

    PtrSocket socket(new Socket(*_ioService));

    using asio::ip::tcp;

    tcp::resolver::query query(tcp::v4(), ipAddress, portNumber);

    while (not isConnected()) {
      tcp::resolver resolver(*_ioService);

      {
        tcp::resolver::endpoint_type endpoint = *(resolver.resolve(query));
        boost::system::error_code error = asio::error::host_not_found;
        socket->connect(endpoint, error);

        _isConnected = not error;
      }

      if (not isConnected()) {
        // Wait a little, since after a couple of ten-thousand trials the system
        // seems to get confused and the requester connects wrongly to itself.
        boost::asio::deadline_timer timer(*_ioService,
                                          boost::posix_time::milliseconds(1));
        timer.wait();
      }
    }

    _sockets.push_back(socket);

    receive(_rank, 0);

    int remoteSize = 0;
    int remoteRank = -1;

    receive(remoteRank, 0);
    receive(remoteSize, 0);

    preciceCheck(remoteRank == 0,
                 "requestConnection()",
                 "Acceptor base rank "
                     << "has to be 0 but is " << remoteRank << "!");
    preciceCheck(remoteSize == 1,
                 "requestConnection()",
                 "Acceptor communicator "
                     << "size has to be 1!");

    _remoteCommunicatorSize = remoteSize;
  } catch (std::exception& e) {
    preciceError("requestConnection()",
                 "Requesting connection to " << address
                                             << " failed: " << e.what());
  }

  // NOTE:
  // Keep IO service running so that it fires asynchronous handlers from another
  // thread.
  _work = PtrWork(new asio::io_service::work(*_ioService));
  _thread = std::thread([this]() { _ioService->run(); });

  return _rank;
}

void
SocketCommunication::closeConnection() {
  preciceTrace("closeConnection()");

  if (not isConnected())
    return;

  if (_thread.joinable()) {
    _work.reset();
    _ioService->stop();
    _thread.join();
  }

  for (PtrSocket& socket : _sockets) {
    assertion(socket->is_open());
    socket->shutdown(Socket::shutdown_both);
    socket->close();
  }

  _remoteCommunicatorSize = 0;
  _isConnected = false;
}

void
SocketCommunication::startSendPackage(int rankReceiver) {
}

void
SocketCommunication::finishSendPackage() {
}

int
SocketCommunication::startReceivePackage(int rankSender) {
  preciceTrace1("startReceivePackage()", rankSender);

  return rankSender;
}

void
SocketCommunication::finishReceivePackage() {
}

void
SocketCommunication::send(std::string const& itemToSend, int rankReceiver) {
  preciceTrace2("send(string)", itemToSend, rankReceiver);

  rankReceiver = rankReceiver - _rankOffset;

  assertion2((rankReceiver >= 0) && (rankReceiver < (int)_sockets.size()),
             rankReceiver,
             _sockets.size());
  assertion(isConnected());

  size_t size = itemToSend.size() + 1;
  try {
    asio::write(*_sockets[rankReceiver], asio::buffer(&size, sizeof(size_t)));
    asio::write(*_sockets[rankReceiver],
                asio::buffer(itemToSend.c_str(), size));
  } catch (std::exception& e) {
    preciceError("send(string)", "Send failed: " << e.what());
  }
}

void
SocketCommunication::send(int* itemsToSend, int size, int rankReceiver) {
  preciceTrace2("send(int*)", size, rankReceiver);

  rankReceiver = rankReceiver - _rankOffset;

  assertion2((rankReceiver >= 0) && (rankReceiver < (int)_sockets.size()),
             rankReceiver,
             _sockets.size());
  assertion(isConnected());

  try {
    asio::write(*_sockets[rankReceiver],
                asio::buffer(itemsToSend, size * sizeof(int)));
  } catch (std::exception& e) {
    preciceError("send(int*)", "Send failed: " << e.what());
  }
}

Request::SharedPointer
SocketCommunication::aSend(int* itemsToSend, int size, int rankReceiver) {
  preciceTrace2("aSend(int*)", size, rankReceiver);

  rankReceiver = rankReceiver - _rankOffset;

  assertion2((rankReceiver >= 0) && (rankReceiver < (int)_sockets.size()),
             rankReceiver,
             _sockets.size());
  assertion(isConnected());

  Request::SharedPointer request(new SocketRequest);

  try {
    asio::async_write(*_sockets[rankReceiver],
                      asio::buffer(itemsToSend, size * sizeof(int)),
                      [request](boost::system::error_code const&, std::size_t) {
      static_cast<SocketRequest*>(request.get())->complete();
    });
  } catch (std::exception& e) {
    preciceError("aSend(int*)", "Send failed: " << e.what());
  }

  return request;
}

void
SocketCommunication::send(double* itemsToSend, int size, int rankReceiver) {
  preciceTrace2("send(double*)", size, rankReceiver);

  rankReceiver = rankReceiver - _rankOffset;

  assertion2((rankReceiver >= 0) && (rankReceiver < (int)_sockets.size()),
             rankReceiver,
             _sockets.size());
  assertion(isConnected());

  try {
    asio::write(*_sockets[rankReceiver],
                asio::buffer(itemsToSend, size * sizeof(double)));
  } catch (std::exception& e) {
    preciceError("send(double*)", "Send failed: " << e.what());
  }
}

Request::SharedPointer
SocketCommunication::aSend(double* itemsToSend, int size, int rankReceiver) {
  preciceTrace2("aSend(double*)", size, rankReceiver);

  rankReceiver = rankReceiver - _rankOffset;

  assertion2((rankReceiver >= 0) && (rankReceiver < (int)_sockets.size()),
             rankReceiver,
             _sockets.size());
  assertion(isConnected());

  Request::SharedPointer request(new SocketRequest);

  try {
    asio::async_write(*_sockets[rankReceiver],
                      asio::buffer(itemsToSend, size * sizeof(double)),
                      [request](boost::system::error_code const&, std::size_t) {
      static_cast<SocketRequest*>(request.get())->complete();
    });
  } catch (std::exception& e) {
    preciceError("aSend(double*)", "Send failed: " << e.what());
  }

  return request;
}

void
SocketCommunication::send(double itemToSend, int rankReceiver) {
  preciceTrace2("send(double)", itemToSend, rankReceiver);

  rankReceiver = rankReceiver - _rankOffset;

  assertion2((rankReceiver >= 0) && (rankReceiver < (int)_sockets.size()),
             rankReceiver,
             _sockets.size());
  assertion(isConnected());

  try {
    asio::write(*_sockets[rankReceiver],
                asio::buffer(&itemToSend, sizeof(double)));
  } catch (std::exception& e) {
    preciceError("send(double)", "Send failed: " << e.what());
  }
}

Request::SharedPointer
SocketCommunication::aSend(double* itemToSend, int rankReceiver) {
  return aSend(itemToSend, 1, rankReceiver);
}

void
SocketCommunication::send(int itemToSend, int rankReceiver) {
  preciceTrace2("send(int)", itemToSend, rankReceiver);

  rankReceiver = rankReceiver - _rankOffset;

  assertion2((rankReceiver >= 0) && (rankReceiver < (int)_sockets.size()),
             rankReceiver,
             _sockets.size());
  assertion(isConnected());

  try {
    asio::write(*_sockets[rankReceiver],
                asio::buffer(&itemToSend, sizeof(int)));
  } catch (std::exception& e) {
    preciceError("send(int)", "Send failed: " << e.what());
  }
}

Request::SharedPointer
SocketCommunication::aSend(int* itemToSend, int rankReceiver) {
  return aSend(itemToSend, 1, rankReceiver);
}

void
SocketCommunication::send(bool itemToSend, int rankReceiver) {
  preciceTrace2("send(bool)", itemToSend, rankReceiver);

  rankReceiver = rankReceiver - _rankOffset;

  assertion2((rankReceiver >= 0) && (rankReceiver < (int)_sockets.size()),
             rankReceiver,
             _sockets.size());
  assertion(isConnected());

  try {
    asio::write(*_sockets[rankReceiver],
                asio::buffer(&itemToSend, sizeof(bool)));
  } catch (std::exception& e) {
    preciceError("send(double)", "Send failed: " << e.what());
  }
}

Request::SharedPointer
SocketCommunication::aSend(bool* itemToSend, int rankReceiver) {
  preciceTrace1("aSend(bool*)", rankReceiver);

  rankReceiver = rankReceiver - _rankOffset;

  assertion2((rankReceiver >= 0) && (rankReceiver < (int)_sockets.size()),
             rankReceiver,
             _sockets.size());
  assertion(isConnected());

  Request::SharedPointer request(new SocketRequest);

  try {
    asio::async_write(*_sockets[rankReceiver],
                      asio::buffer(itemToSend, sizeof(bool)),
                      [request](boost::system::error_code const&, std::size_t) {
      static_cast<SocketRequest*>(request.get())->complete();
    });
  } catch (std::exception& e) {
    preciceError("aSend(bool*)", "Send failed: " << e.what());
  }

  return request;
}

int
SocketCommunication::receive(std::string& itemToReceive, int rankSender) {
  preciceTrace1("receive(string)", rankSender);

  rankSender = rankSender - _rankOffset;

  assertion2((rankSender >= 0) && (rankSender < (int)_sockets.size()),
             rankSender,
             _sockets.size());
  assertion(isConnected());

  size_t size = 0;

  try {
    asio::read(*_sockets[rankSender], asio::buffer(&size, sizeof(size_t)));
    char* msg = new char[size];
    asio::read(*_sockets[rankSender], asio::buffer(msg, size));
    itemToReceive = msg;
    delete[] msg;
  } catch (std::exception& e) {
    preciceError("receive(string)", "Receive failed: " << e.what());
  }

  return rankSender;
}

int
SocketCommunication::receive(int* itemsToReceive, int size, int rankSender) {
  preciceTrace2("receive(int*)", size, rankSender);

  rankSender = rankSender - _rankOffset;

  assertion2((rankSender >= 0) && (rankSender < (int)_sockets.size()),
             rankSender,
             _sockets.size());
  assertion(isConnected());

  try {
    asio::read(*_sockets[rankSender],
               asio::buffer(itemsToReceive, size * sizeof(int)));
  } catch (std::exception& e) {
    preciceError("receive(int*)", "Receive failed: " << e.what());
  }

  return rankSender;
}

Request::SharedPointer
SocketCommunication::aReceive(int* itemsToReceive, int size, int rankSender) {
  preciceTrace2("aReceive(int*)", size, rankSender);

  rankSender = rankSender - _rankOffset;

  assertion2((rankSender >= 0) && (rankSender < (int)_sockets.size()),
             rankSender,
             _sockets.size());
  assertion(isConnected());

  Request::SharedPointer request(new SocketRequest);

  try {
    asio::async_read(*_sockets[rankSender],
                     asio::buffer(itemsToReceive, size * sizeof(int)),
                     [request](boost::system::error_code const&, std::size_t) {
      static_cast<SocketRequest*>(request.get())->complete();
    });
  } catch (std::exception& e) {
    preciceError("aReceive(int*)", "Receive failed: " << e.what());
  }

  return request;
}

int
SocketCommunication::receive(double* itemsToReceive, int size, int rankSender) {
  preciceTrace2("receive(double*)", size, rankSender);

  rankSender = rankSender - _rankOffset;

  assertion2((rankSender >= 0) && (rankSender < (int)_sockets.size()),
             rankSender,
             _sockets.size());
  assertion(isConnected());

  try {
    asio::read(*_sockets[rankSender],
               asio::buffer(itemsToReceive, size * sizeof(double)));
  } catch (std::exception& e) {
    preciceError("receive(double*)", "Receive failed: " << e.what());
  }

  return rankSender;
}

Request::SharedPointer
SocketCommunication::aReceive(double* itemsToReceive,
                              int size,
                              int rankSender) {
  preciceTrace2("aReceive(double*)", size, rankSender);

  rankSender = rankSender - _rankOffset;

  assertion2((rankSender >= 0) && (rankSender < (int)_sockets.size()),
             rankSender,
             _sockets.size());
  assertion(isConnected());

  Request::SharedPointer request(new SocketRequest);

  try {
    asio::async_read(*_sockets[rankSender],
                     asio::buffer(itemsToReceive, size * sizeof(double)),
                     [request](boost::system::error_code const&, std::size_t) {
      static_cast<SocketRequest*>(request.get())->complete();
    });
  } catch (std::exception& e) {
    preciceError("aReceive(double*)", "Receive failed: " << e.what());
  }

  return request;
}

int
SocketCommunication::receive(double& itemToReceive, int rankSender) {
  preciceTrace1("receive(double)", rankSender);

  rankSender = rankSender - _rankOffset;

  assertion2((rankSender >= 0) && (rankSender < (int)_sockets.size()),
             rankSender,
             _sockets.size());
  assertion(isConnected());

  try {
    asio::read(*_sockets[rankSender],
               asio::buffer(&itemToReceive, sizeof(double)));
  } catch (std::exception& e) {
    preciceError("receive(double)", "Receive failed: " << e.what());
  }

  return rankSender;
}

Request::SharedPointer
SocketCommunication::aReceive(double* itemToReceive, int rankSender) {
  return aReceive(itemToReceive, 1, rankSender);
}

int
SocketCommunication::receive(int& itemToReceive, int rankSender) {
  preciceTrace1("receive(int)", rankSender);

  rankSender = rankSender - _rankOffset;

  assertion2((rankSender >= 0) && (rankSender < (int)_sockets.size()),
             rankSender,
             _sockets.size());
  assertion(isConnected());

  try {
    asio::read(*_sockets[rankSender],
               asio::buffer(&itemToReceive, sizeof(int)));
  } catch (std::exception& e) {
    preciceError("receive(int)", "Receive failed: " << e.what());
  }

  return rankSender;
}

Request::SharedPointer
SocketCommunication::aReceive(int* itemToReceive, int rankSender) {
  return aReceive(itemToReceive, 1, rankSender);
}

int
SocketCommunication::receive(bool& itemToReceive, int rankSender) {
  preciceTrace1("receive(bool)", rankSender);

  rankSender = rankSender - _rankOffset;

  assertion2((rankSender >= 0) && (rankSender < (int)_sockets.size()),
             rankSender,
             _sockets.size());
  assertion(isConnected());

  try {
    asio::read(*_sockets[rankSender],
               asio::buffer(&itemToReceive, sizeof(bool)));
  } catch (std::exception& e) {
    preciceError("receive(bool)", "Receive failed: " << e.what());
  }

  return rankSender;
}

Request::SharedPointer
SocketCommunication::aReceive(bool* itemToReceive, int rankSender) {
  preciceTrace1("aReceive(bool*)", rankSender);

  rankSender = rankSender - _rankOffset;

  assertion2((rankSender >= 0) && (rankSender < (int)_sockets.size()),
             rankSender,
             _sockets.size());
  assertion(isConnected());

  Request::SharedPointer request(new SocketRequest);

  try {
    asio::async_read(*_sockets[rankSender],
                     asio::buffer(itemToReceive, sizeof(bool)),
                     [request](boost::system::error_code const&, std::size_t) {
      static_cast<SocketRequest*>(request.get())->complete();
    });
  } catch (std::exception& e) {
    preciceError("aReceive(bool*)", "Receive failed: " << e.what());
  }

  return request;
}

std::string
SocketCommunication::getIpAddress() {
  preciceTrace("getIpAddress()");
  std::ostringstream oss;

#ifdef _WIN32
  oss << "127.0.0.1";
#else
  int querySocket = socket(AF_INET, SOCK_STREAM, 0);

  assertion(querySocket >= 0);

  preciceDebug("Looking for IP address of network \"" << _networkName << "\"");

  struct ifreq request;
  struct if_nameindex* nameInterface = if_nameindex();

  assertion(nameInterface);

  struct if_nameindex* itNameInterface = nameInterface;

  while (itNameInterface && itNameInterface->if_name) {
    preciceCheck(strlen(itNameInterface->if_name) < IFNAMSIZ,
                 "acceptConnection()",
                 "Network interface \" " << itNameInterface->if_name
                                         << "\" has too long name");

    strncpy(request.ifr_name,
            itNameInterface->if_name,
            IFNAMSIZ); // Copy interface name

    int ifNameLength = strlen(itNameInterface->if_name);

    request.ifr_name[ifNameLength] = 0; // Add C-string 0

    if (ioctl(querySocket, SIOCGIFADDR, &request) >= 0) {
      preciceDebug(itNameInterface->if_name
                   << ": " << inet_ntoa(((struct sockaddr_in*)&request.ifr_addr)
                                            ->sin_addr));

      if (strcmp(itNameInterface->if_name, _networkName.c_str()) == 0) {
        oss << inet_ntoa(((struct sockaddr_in*)&request.ifr_addr)->sin_addr);
      }
    } else {
      preciceCheck(strcmp(itNameInterface->if_name, _networkName.c_str()) != 0,
                   "acceptConnection()",
                   "Could not obtain network IP from "
                       << "network \"" << itNameInterface->if_name << "\"");
    }

    itNameInterface++;
  }

  if_freenameindex(nameInterface);
  close(querySocket);
#endif

  return oss.str();
}
}
} // namespace precice, com

#endif // not PRECICE_NO_SOCKETS<|MERGE_RESOLUTION|>--- conflicted
+++ resolved
@@ -83,8 +83,8 @@
   _rank = acceptorProcessRank;
 
   std::string address;
-  std::string addressFileName(_addressDirectory + "/" + "." + nameRequester +
-                              "-" + nameAcceptor + ".address");
+  std::string addressFileName("." + nameRequester + "-" + nameAcceptor +
+                              ".address");
 
   try {
     std::string ipAddress = getIpAddress();
@@ -109,13 +109,7 @@
       _portNumber = acceptor.local_endpoint().port();
     }
 
-<<<<<<< HEAD
     address = ipAddress + ":" + std::to_string(_portNumber);
-=======
-    std::string address(ipAddress + ":" + std::to_string(_portNumber));
-    std::string addressFileName("." + nameRequester + "-" + nameAcceptor +
-                                ".address");
->>>>>>> 97a16618
 
     Publisher::ScopedChangePrefixDirectory scpd(_addressDirectory);
 
@@ -203,8 +197,8 @@
   _rank = 0;
 
   std::string address;
-  std::string addressFileName(_addressDirectory + "/" + "." + nameRequester +
-                              "-" + nameAcceptor + ".address");
+  std::string addressFileName("." + nameRequester + "-" + nameAcceptor +
+                              ".address");
 
   try {
     std::string ipAddress = getIpAddress();
@@ -229,17 +223,11 @@
       _portNumber = acceptor.local_endpoint().port();
     }
 
-<<<<<<< HEAD
     address = ipAddress + ":" + std::to_string(_portNumber);
-=======
-    std::string address(ipAddress + ":" + std::to_string(_portNumber));
-    std::string addressFileName("." + nameRequester + "-" + nameAcceptor +
-                                ".address");
 
     Publisher::ScopedChangePrefixDirectory scpd(_addressDirectory);
 
     ScopedPublisher p(addressFileName);
->>>>>>> 97a16618
 
     p.write(address);
 
@@ -290,23 +278,15 @@
   preciceTrace2("requestConnection()", nameAcceptor, nameRequester);
 
   std::string address;
-  std::string addressFileName(_addressDirectory + "/" + "." + nameRequester +
-                              "-" + nameAcceptor + ".address");
-
-  try {
-<<<<<<< HEAD
-    Publisher::read(addressFileName, address);
-=======
-    std::string address;
-    std::string addressFileName("." + nameRequester + "-" + nameAcceptor +
-                                ".address");
-
+  std::string addressFileName("." + nameRequester + "-" + nameAcceptor +
+                              ".address");
+
+  try {
     Publisher::ScopedChangePrefixDirectory scpd(_addressDirectory);
 
     Publisher p(addressFileName);
 
     p.read(address);
->>>>>>> 97a16618
 
     preciceDebug("Request connection to " << address);
 
@@ -384,23 +364,15 @@
   preciceTrace2("requestConnectionAsClient()", nameAcceptor, nameRequester);
 
   std::string address;
-  std::string addressFileName(_addressDirectory + "/" + "." + nameRequester +
-                              "-" + nameAcceptor + ".address");
-
-  try {
-<<<<<<< HEAD
-    Publisher::read(addressFileName, address);
-=======
-    std::string address;
-    std::string addressFileName("." + nameRequester + "-" + nameAcceptor +
-                                ".address");
-
+  std::string addressFileName("." + nameRequester + "-" + nameAcceptor +
+                              ".address");
+
+  try {
     Publisher::ScopedChangePrefixDirectory scpd(_addressDirectory);
 
     Publisher p(addressFileName);
 
     p.read(address);
->>>>>>> 97a16618
 
     preciceDebug("Request connection to " << address);
 
