#ifndef PRECICE_NO_MPI

#include "com/MPIPortsCommunication.hpp"
#include "testing/Testing.hpp"
#include "utils/Parallel.hpp"
#include "GenericTestFunctions.hpp"

using namespace precice;
using namespace precice::com;

BOOST_AUTO_TEST_SUITE(CommunicationTests)

BOOST_AUTO_TEST_SUITE(MPIPorts,
                      * boost::unit_test::label("MPI_Ports"))


BOOST_AUTO_TEST_CASE(SendAndReceive,
                     * testing::MinRanks(2)
                     * boost::unit_test::fixture<testing::SyncProcessesFixture>()
                     * boost::unit_test::fixture<testing::MPICommRestrictFixture>(std::vector<int>({0, 1})))
{
  TestSendAndReceive<MPIPortsCommunication>();
}


BOOST_AUTO_TEST_CASE(SendReceiveTwoProcessesServerClient,
                     * testing::MinRanks(2)
                     * boost::unit_test::fixture<testing::SyncProcessesFixture>()
                     * boost::unit_test::fixture<testing::MPICommRestrictFixture>(std::vector<int>({0, 1})))
       
{
<<<<<<< HEAD
  MPIPortsCommunication communication;

  std::string nameEven("even");
  std::string nameOdd("odd");

  switch (utils::Parallel::getProcessRank()) {
  case 0: {
    communication.acceptConnectionAsServer(nameEven, nameOdd, 0, 1);
    int message = 1;
    communication.send(message, 0);
    communication.receive(message, 0);
    BOOST_TEST(message == 2);
    communication.closeConnection();
    break;
  }
  case 1: {
    communication.requestConnectionAsClient(nameEven, nameOdd, 0);
    int message = -1;
    communication.receive(message, 0);
    BOOST_TEST(message == 1);
    message = 2;
    communication.send(message, 0);
    communication.closeConnection();
    break;
  }
  }
=======
  TestSendReceiveTwoProcessesServerClient<MPIPortsCommunication>();
>>>>>>> 33d1e0dd
}

BOOST_AUTO_TEST_CASE(SendReceiveFourProcessesServerClient,
                     * testing::MinRanks(4)
                     * boost::unit_test::fixture<testing::SyncProcessesFixture>())
       
{
<<<<<<< HEAD
  MPIPortsCommunication communication;

  std::string nameEven("even");
  std::string nameOdd("odd");

  switch (utils::Parallel::getProcessRank()) {
  case 0: {
    communication.acceptConnectionAsServer(nameEven, nameOdd, 0, 2);

    int requestorLocalRank = 0;
    int requestorGlobalRank = -1;
    communication.receive(requestorGlobalRank, requestorLocalRank);
    BOOST_TEST(requestorGlobalRank >= 2);
    BOOST_TEST(requestorGlobalRank <= 3);
    int message = requestorGlobalRank * 10;
    communication.send(message, requestorLocalRank);
    communication.receive(message, requestorLocalRank);
    BOOST_TEST(message == requestorGlobalRank * 10 + 2);

    requestorLocalRank = 1;
    requestorGlobalRank = -1;
    communication.receive(requestorGlobalRank, requestorLocalRank);
    BOOST_TEST(requestorGlobalRank >= 2);
    BOOST_TEST(requestorGlobalRank <= 3);
    message = requestorGlobalRank * 10;
    communication.send(message, requestorLocalRank);
    communication.receive(message, requestorLocalRank);
    BOOST_TEST(message == requestorGlobalRank * 10 + 2);

    communication.closeConnection();
    break;
  }
  case 1: {
    // does not accept a connection
    break;
  }
  case 2: {
    communication.requestConnectionAsClient(nameEven, nameOdd, 0);
    int globalRank = 2;
    communication.send(globalRank,0);

    int message = -1;
    communication.receive(message, 0);
    BOOST_TEST(message == 20);
    message += 2;
    communication.send(message, 0);

    communication.closeConnection();
    break;
  }
  case 3: {
    communication.requestConnectionAsClient(nameEven, nameOdd, 0);
    int globalRank = 3;
    communication.send(globalRank,0);

    int message = -1;
    communication.receive(message, 0);
    BOOST_TEST(message == 30);
    message += 2;
    communication.send(message, 0);

    communication.closeConnection();
    break;
  }
  }
=======
  TestSendReceiveFourProcessesServerClient<MPIPortsCommunication>();
>>>>>>> 33d1e0dd
}


BOOST_AUTO_TEST_SUITE_END() // MPIPortsCommunication

BOOST_AUTO_TEST_SUITE_END() // Communication

#endif // not PRECICE_NO_MPI<|MERGE_RESOLUTION|>--- conflicted
+++ resolved
@@ -29,36 +29,7 @@
                      * boost::unit_test::fixture<testing::MPICommRestrictFixture>(std::vector<int>({0, 1})))
        
 {
-<<<<<<< HEAD
-  MPIPortsCommunication communication;
-
-  std::string nameEven("even");
-  std::string nameOdd("odd");
-
-  switch (utils::Parallel::getProcessRank()) {
-  case 0: {
-    communication.acceptConnectionAsServer(nameEven, nameOdd, 0, 1);
-    int message = 1;
-    communication.send(message, 0);
-    communication.receive(message, 0);
-    BOOST_TEST(message == 2);
-    communication.closeConnection();
-    break;
-  }
-  case 1: {
-    communication.requestConnectionAsClient(nameEven, nameOdd, 0);
-    int message = -1;
-    communication.receive(message, 0);
-    BOOST_TEST(message == 1);
-    message = 2;
-    communication.send(message, 0);
-    communication.closeConnection();
-    break;
-  }
-  }
-=======
   TestSendReceiveTwoProcessesServerClient<MPIPortsCommunication>();
->>>>>>> 33d1e0dd
 }
 
 BOOST_AUTO_TEST_CASE(SendReceiveFourProcessesServerClient,
@@ -66,75 +37,7 @@
                      * boost::unit_test::fixture<testing::SyncProcessesFixture>())
        
 {
-<<<<<<< HEAD
-  MPIPortsCommunication communication;
-
-  std::string nameEven("even");
-  std::string nameOdd("odd");
-
-  switch (utils::Parallel::getProcessRank()) {
-  case 0: {
-    communication.acceptConnectionAsServer(nameEven, nameOdd, 0, 2);
-
-    int requestorLocalRank = 0;
-    int requestorGlobalRank = -1;
-    communication.receive(requestorGlobalRank, requestorLocalRank);
-    BOOST_TEST(requestorGlobalRank >= 2);
-    BOOST_TEST(requestorGlobalRank <= 3);
-    int message = requestorGlobalRank * 10;
-    communication.send(message, requestorLocalRank);
-    communication.receive(message, requestorLocalRank);
-    BOOST_TEST(message == requestorGlobalRank * 10 + 2);
-
-    requestorLocalRank = 1;
-    requestorGlobalRank = -1;
-    communication.receive(requestorGlobalRank, requestorLocalRank);
-    BOOST_TEST(requestorGlobalRank >= 2);
-    BOOST_TEST(requestorGlobalRank <= 3);
-    message = requestorGlobalRank * 10;
-    communication.send(message, requestorLocalRank);
-    communication.receive(message, requestorLocalRank);
-    BOOST_TEST(message == requestorGlobalRank * 10 + 2);
-
-    communication.closeConnection();
-    break;
-  }
-  case 1: {
-    // does not accept a connection
-    break;
-  }
-  case 2: {
-    communication.requestConnectionAsClient(nameEven, nameOdd, 0);
-    int globalRank = 2;
-    communication.send(globalRank,0);
-
-    int message = -1;
-    communication.receive(message, 0);
-    BOOST_TEST(message == 20);
-    message += 2;
-    communication.send(message, 0);
-
-    communication.closeConnection();
-    break;
-  }
-  case 3: {
-    communication.requestConnectionAsClient(nameEven, nameOdd, 0);
-    int globalRank = 3;
-    communication.send(globalRank,0);
-
-    int message = -1;
-    communication.receive(message, 0);
-    BOOST_TEST(message == 30);
-    message += 2;
-    communication.send(message, 0);
-
-    communication.closeConnection();
-    break;
-  }
-  }
-=======
   TestSendReceiveFourProcessesServerClient<MPIPortsCommunication>();
->>>>>>> 33d1e0dd
 }
 
 
