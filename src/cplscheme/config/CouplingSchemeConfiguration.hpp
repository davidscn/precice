// Copyright (C) 2011 Technische Universitaet Muenchen
// This file is part of the preCICE project. For conditions of distribution and
// use, please see the license notice at http://www5.in.tum.de/wiki/index.php/PreCICE_License
#ifndef PRECICE_CPLSCHEME_COUPLINGSCHEMECONFIGURATION_HPP_
#define PRECICE_CPLSCHEME_COUPLINGSCHEMECONFIGURATION_HPP_

#include "cplscheme/CouplingScheme.hpp"
#include "cplscheme/MultiCouplingScheme.hpp"
#include "cplscheme/SharedPointer.hpp"
#include "cplscheme/impl/SharedPointer.hpp"
#include "cplscheme/Constants.hpp"
#include "mesh/SharedPointer.hpp"
#include "com/SharedPointer.hpp"
#include "precice/config/SharedPointer.hpp"
#include "utils/xml/XMLTag.hpp"
#include "tarch/logging/Log.h"
#include <vector>
#include <string>
#include "boost/tuple/tuple.hpp"
#include "precice/impl/MeshContext.hpp"

namespace precice {
  namespace cplscheme {
    class CompositionalCouplingScheme;
    class BaseCouplingScheme;
    namespace tests {
      class SerialImplicitCouplingSchemeTest;
      class ParallelImplicitCouplingSchemeTest;
    }
  }
}

// ----------------------------------------------------------- CLASS DEFINITION

namespace precice {
namespace cplscheme {

/**
 * @brief Configuration for coupling schemes.
 */
class CouplingSchemeConfiguration : public utils::XMLTag::Listener
{
public:

  /**
   * @brief Constructor.
   *
   * @param parent [IN] Used to add subtags to hierarchical XML structure.
   * @param meshConfig [IN] For checking if a used mesh is defined.
   * @param comConfig [IN] For checking if a communication between participants
   *        to be coupled is defined.
   */
  CouplingSchemeConfiguration (
    utils::XMLTag&                            parent,
    const mesh::PtrMeshConfiguration&         meshConfig,
    const com::PtrCommunicationConfiguration& comConfig);

  /**
   * @brief Destructor, empty.
   */
  virtual ~CouplingSchemeConfiguration() {}

  /**
   * @brief Check, if a coupling scheme is configured for a participant.
   */
  bool hasCouplingScheme ( const std::string& participantName ) const;

  /**
   * @brief Returns the configured (to be checked by isValid()) coupling scheme.
   */
  const PtrCouplingScheme& getCouplingScheme ( const std::string& participantName ) const;

  /**
   * @brief Returns the name of one dataset exchanged in the coupling scheme.
   */
  const std::string& getDataToExchange ( int index ) const;

  /**
   * @brief Callback method required when using utils::XMLTag.
   */
  virtual void xmlTagCallback ( utils::XMLTag& callingTag );

  /**
   * @brief Callback method required when using utils::XMLTag.
   */
  virtual void xmlEndTagCallback ( utils::XMLTag& callingTag );

  /**
   * @brief Adds a manually configured coupling scheme for a participant.
   */
  void addCouplingScheme (
    PtrCouplingScheme  cplScheme,
    const std::string& participantName );


private:

  // @brief Logging device.
  static tarch::logging::Log _log;

  const std::string TAG;
  const std::string TAG_PARTICIPANTS;
  const std::string TAG_PARTICIPANT;
  const std::string TAG_EXCHANGE;
  const std::string TAG_MAX_TIME;
  const std::string TAG_MAX_TIMESTEPS;
  const std::string TAG_TIMESTEP_LENGTH;
  const std::string TAG_ABS_CONV_MEASURE;
  const std::string TAG_REL_CONV_MEASURE;
  const std::string TAG_RES_REL_CONV_MEASURE;
  const std::string TAG_MIN_ITER_CONV_MEASURE;
  const std::string TAG_MAX_ITERATIONS;
  const std::string TAG_CHECKPOINT;
  const std::string TAG_EXTRAPOLATION;

  const std::string ATTR_DATA;
  const std::string ATTR_MESH;
  const std::string ATTR_PARTICIPANT;
  const std::string ATTR_INITIALIZE;
  const std::string ATTR_TYPE;
  const std::string ATTR_FIRST;
  const std::string ATTR_SECOND;
  const std::string ATTR_VALUE;
  const std::string ATTR_VALID_DIGITS;
  const std::string ATTR_METHOD;
  const std::string ATTR_LIMIT;
  const std::string ATTR_MIN_ITERATIONS;
  const std::string ATTR_NAME;
  const std::string ATTR_TIMESTEP_INTERVAL;
  const std::string ATTR_FROM;
  const std::string ATTR_TO;
  const std::string ATTR_SUFFICES;
  const std::string ATTR_CONTROL;

  const std::string VALUE_SERIAL_EXPLICIT;
  const std::string VALUE_PARALLEL_EXPLICIT;
  const std::string VALUE_SERIAL_IMPLICIT;
  const std::string VALUE_PARALLEL_IMPLICIT;
  const std::string VALUE_MULTI;
  const std::string VALUE_UNCOUPLED;
  const std::string VALUE_FIXED;
  const std::string VALUE_FIRST_PARTICIPANT;

  struct Config
  {
    std::string type;
    std::string name;
    int checkpointTimestepInterval;
    std::vector<std::string> participants;
    std::string controller;
    bool setController;
    double maxTime;
    int maxTimesteps;
    double timestepLength;
    int validDigits;
    constants::TimesteppingMethod dtMethod;
    // @brief Tuples of exchange data, mesh, and participant name.
<<<<<<< HEAD
    typedef boost::tuple<mesh::PtrData, mesh::PtrMesh,std::string,bool> Exchange;
=======
    typedef boost::tuple<mesh::PtrData,std::string, std::string,bool> Exchange;
>>>>>>> ad7bf6a3
    std::vector<Exchange> exchanges;
    // @brief Tuples of data ID, mesh ID, and convergence measure.
    std::vector<boost::tuple<int,bool,std::string,impl::PtrConvergenceMeasure> > convMeasures;
    int maxIterations;
    int extrapolationOrder;

    Config()
    :
      type ( "" ),
      name ( "" ),
      checkpointTimestepInterval ( -1 ),
      participants (),
      controller ( "" ),
      setController( false ),
      maxTime ( CouplingScheme::UNDEFINED_TIME ),
      maxTimesteps ( CouplingScheme::UNDEFINED_TIMESTEPS ),
      timestepLength ( CouplingScheme::UNDEFINED_TIMESTEP_LENGTH ),
      validDigits ( 16 ),
      dtMethod ( constants::FIXED_DT ),
      exchanges (),
      convMeasures (),
      maxIterations ( -1 ),
      extrapolationOrder ( 0 )
    {}

  } _config;

  mesh::PtrMeshConfiguration _meshConfig;

  com::PtrCommunicationConfiguration _comConfig;

  PtrPostProcessingConfiguration _postProcConfig;

  bool _isValid;

  // @brief Map from participant name to coupling scheme (composition).
  std::map<std::string,PtrCouplingScheme> _couplingSchemes;

  // @brief If a participant has more than one coupling scheme, a composition is created.
  std::map<std::string,CompositionalCouplingScheme*> _couplingSchemeCompositions;

  void addTypespecifcSubtags (
    const std::string& type,
    utils::XMLTag&     tag );

  void addTagCheckpoint ( utils::XMLTag& tag );

  void addTransientLimitTags ( utils::XMLTag& tag );

  void addTagParticipants ( utils::XMLTag& tag );

  void addTagParticipant ( utils::XMLTag& tag );

  void addTagExchange ( utils::XMLTag& tag );

  void addTagAbsoluteConvergenceMeasure ( utils::XMLTag& tag );

  void addTagRelativeConvergenceMeasure ( utils::XMLTag& tag );

  void addTagResidualRelativeConvergenceMeasure ( utils::XMLTag& tag );

  void addTagMinIterationConvergenceMeasure ( utils::XMLTag& tag );

  void addBaseAttributesTagConvergenceMeasure ( utils::XMLTag& tag );

  void addTagMaxIterations ( utils::XMLTag& tag );

  void addTagExtrapolation ( utils::XMLTag& tag );

  void addTagPostProcessing ( utils::XMLTag& tag );

  void addAbsoluteConvergenceMeasure (
    const std::string & dataName,
    const std::string & meshName,
    double              limit,
    bool                suffices );

  void addRelativeConvergenceMeasure (
    const std::string & dataName,
    const std::string & meshName,
    double              limit,
    bool                suffices );

  void addResidualRelativeConvergenceMeasure (
    const std::string & dataName,
    const std::string & meshName,
    double              limit,
    bool                suffices );

  void addMinIterationConvergenceMeasure (
    const std::string & dataName,
    const std::string & meshName,
    int                 minIterations,
    bool                suffices );

  mesh::PtrData getData (
    const std::string & dataName,
    const std::string & meshName ) const;

  PtrCouplingScheme createSerialExplicitCouplingScheme (
    const std::string & accessor ) const;

  PtrCouplingScheme createParallelExplicitCouplingScheme (
      const std::string & accessor ) const;

  PtrCouplingScheme createSerialImplicitCouplingScheme (
    const std::string & accessor ) const;

  PtrCouplingScheme createParallelImplicitCouplingScheme (
    const std::string & accessor ) const;

  PtrCouplingScheme createMultiCouplingScheme (
      const std::string & accessor ) const;

  /*
   * @brief returns name of the actual scheme holder (i.e. server name)
   */
  std::string determineCouplingSchemeHolder (
    const std::string & accessorName ) const;

  constants::TimesteppingMethod getTimesteppingMethod (
    const std::string& method ) const;

  /**
   * @brief Adds configured exchange data to be sent or received to scheme.
   */
  void addDataToBeExchanged(
    BaseCouplingScheme& scheme,
    const std::string&  accessor) const;

  /**
   * @brief Adds configured exchange data to be sent or received to scheme.
   * Only used specifically for MultiCouplingScheme
   */
  void addMultiDataToBeExchanged(
    MultiCouplingScheme& scheme,
    const std::string&  accessor) const;

  void checkIfDataIsExchanged(
    int dataID) const;


  friend class tests::SerialImplicitCouplingSchemeTest; // For whitebox tests
  friend class tests::ParallelImplicitCouplingSchemeTest; // For whitebox tests

};

}} // namespace precice, cplscheme

#endif /* COUPLINGSCHEMECONFIGURATION_HPP_ */<|MERGE_RESOLUTION|>--- conflicted
+++ resolved
@@ -155,11 +155,7 @@
     int validDigits;
     constants::TimesteppingMethod dtMethod;
     // @brief Tuples of exchange data, mesh, and participant name.
-<<<<<<< HEAD
-    typedef boost::tuple<mesh::PtrData, mesh::PtrMesh,std::string,bool> Exchange;
-=======
-    typedef boost::tuple<mesh::PtrData,std::string, std::string,bool> Exchange;
->>>>>>> ad7bf6a3
+    typedef boost::tuple<mesh::PtrData, mesh::PtrMesh,std::string, std::string,bool> Exchange;
     std::vector<Exchange> exchanges;
     // @brief Tuples of data ID, mesh ID, and convergence measure.
     std::vector<boost::tuple<int,bool,std::string,impl::PtrConvergenceMeasure> > convMeasures;
