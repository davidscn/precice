// Copyright (C) 2011 Technische Universitaet Muenchen
// This file is part of the preCICE project. For conditions of distribution and
// use, please see the license notice at http://www5.in.tum.de/wiki/index.php/PreCICE_License
#include "CommunicatedGeometry.hpp"
#include "com/CommunicateMesh.hpp"
#include "com/Communication.hpp"
<<<<<<< HEAD
#include "m2n/M2N.hpp"
#include "mapping/Mapping.hpp"
=======
#include "m2n/GlobalCommunication.hpp"
#include "mapping/Mapping.hpp"
>>>>>>> 6a9e5db0
#include "mesh/Mesh.hpp"
#include "mesh/Vertex.hpp"
#include "mesh/Edge.hpp"
#include "mesh/Triangle.hpp"
#include "mesh/SharedPointer.hpp"
#include "utils/Globals.hpp"
#include "utils/Helpers.hpp"
<<<<<<< HEAD
#include "utils/EventTimings.hpp"
#ifndef PRECICE_NO_OMP
#include <omp.h>
#endif

using precice::utils::Event;

namespace precice {
namespace geometry {

tarch::logging::Log CommunicatedGeometry:: _log ( "precice::geometry::CommunicatedGeometry" );

CommunicatedGeometry:: CommunicatedGeometry
(
  const utils::DynVector&  offset,
  const std::string&       accessor,
=======

namespace precice {
namespace geometry {

tarch::logging::Log CommunicatedGeometry:: _log ( "precice::geometry::CommunicatedGeometry" );

CommunicatedGeometry:: CommunicatedGeometry
(
  const utils::DynVector&  offset,
  const std::string&       accessor,
>>>>>>> 6a9e5db0
  const std::string&       provider,
  int                     dimensions)
:
  Geometry ( offset ),
  _accessorName ( accessor ),
  _providerName ( provider ),
  _receivers (),
  _dimensions(dimensions),
  _boundingFromMapping(),
  _boundingToMapping(),
  _bb(),
<<<<<<< HEAD
  _safetyGap(0)
{
  preciceTrace2 ( "CommunicatedGeometry()", accessor, provider );
}

void CommunicatedGeometry:: addReceiver
(
  const std::string&     receiver,
  m2n::PtrM2N m2n)
{
  preciceTrace1 ( "addReceiver()", receiver );
  assertion ( m2n.get() != NULL );
  preciceCheck ( ! utils::contained(receiver, _receivers),
                 "addReceiver()", "Receiver \"" << receiver
                 << "\" has been added already to communicated geometry!" );
  preciceCheck ( receiver != _providerName, "addReceiver()",
                 "Receiver \"" << receiver << "\" cannot be the same as "
                 << "provider in communicated geometry!" );
  _receivers[receiver] = m2n;
}

void CommunicatedGeometry:: specializedCreate
(
  mesh::Mesh& seed )
{
  preciceTrace1 ( "specializedCreate()", seed.getName() );
  preciceCheck ( _receivers.size() > 0, "specializedCreate()",
                 "No receivers specified for communicated geometry to create "
                 << "mesh \"" << seed.getName() << "\"!" );
=======
  _safetyGap(0)
{
  preciceTrace2 ( "CommunicatedGeometry()", accessor, provider );
}

void CommunicatedGeometry:: addReceiver
(
  const std::string&     receiver,
  m2n::PtrGlobalCommunication com )
{
  preciceTrace1 ( "addReceiver()", receiver );
  assertion ( com.get() != NULL );
  preciceCheck ( ! utils::contained(receiver, _receivers),
                 "addReceiver()", "Receiver \"" << receiver
                 << "\" has been added already to communicated geometry!" );
  preciceCheck ( receiver != _providerName, "addReceiver()",
                 "Receiver \"" << receiver << "\" cannot be the same as "
                 << "provider in communicated geometry!" );
  _receivers[receiver] = com;
}

void CommunicatedGeometry:: specializedCreate
(
  mesh::Mesh& seed )
{
  preciceTrace1 ( "specializedCreate()", seed.getName() );
  preciceCheck ( _receivers.size() > 0, "specializedCreate()",
                 "No receivers specified for communicated geometry to create "
                 << "mesh \"" << seed.getName() << "\"!" );
>>>>>>> 6a9e5db0
  if ( _accessorName == _providerName ) {
    sendMesh(seed);
  }
  else if ( utils::contained(_accessorName, _receivers) ) {
    receiveMesh(seed);
  }
  else {
    preciceError( "specializedCreate()", "Participant \"" << _accessorName
                  << "\" uses a communicated geometry to create mesh \""
                  << seed.getName()
                  << "\" but is neither provider nor receiver!" );
  }
}


void CommunicatedGeometry:: sendMesh(
  mesh::Mesh& seed)
{
  preciceTrace1 ( "sendMesh()", utils::MasterSlave::_rank );
  // temporary globalMesh such that the master also keeps his local mesh (seed)
  mesh::Mesh globalMesh("GlobalMesh", _dimensions, seed.isFlipNormals());

  if( not utils::MasterSlave::_slaveMode ){
    globalMesh.addMesh(seed); //add local master mesh to global mesh
  }

  //gather Mesh
  preciceInfo("sendMesh()", "Gather mesh " << seed.getName() );
  if(utils::MasterSlave::_slaveMode || utils::MasterSlave::_masterMode ){
    Event e("gather mesh");
    if(utils::MasterSlave::_rank>0){ //slave
      com::CommunicateMesh(utils::MasterSlave::_communication).sendMesh ( seed, 0 );
    }
    else{ //master
      assertion(utils::MasterSlave::_rank==0);
      assertion(utils::MasterSlave::_size>1);

      int numberOfVertices = 0;
      //vertices of master mesh part do already exist
      for (int i = 0; i<seed.vertices().size(); i++){
        seed.getVertexDistribution()[0].push_back(numberOfVertices);
        numberOfVertices++;
      }

      for(int rankSlave = 1; rankSlave < utils::MasterSlave::_size; rankSlave++){
        int vertexCount1 = globalMesh.vertices().size();
        com::CommunicateMesh(utils::MasterSlave::_communication).receiveMesh ( globalMesh, rankSlave);
        int vertexCount2 = globalMesh.vertices().size();
        int vertexCountDiff = vertexCount2 - vertexCount1;
        preciceDebug("Received sub-mesh, from slave: " << rankSlave <<", vertexCount: " << vertexCountDiff);
        for(int i = 0; i < vertexCountDiff; i++){
          seed.getVertexDistribution()[rankSlave].push_back(numberOfVertices);
          numberOfVertices++;
        }
      }
      seed.setGlobalNumberOfVertices(numberOfVertices);
    }
  }

  //send (global) Mesh
  preciceInfo("sendMesh()", "Send global mesh " << seed.getName() );
  Event e("send global mesh");
  if(not utils::MasterSlave::_slaveMode){
    preciceCheck ( globalMesh.vertices().size() > 0,
                   "specializedCreate()", "Participant \"" << _accessorName
                   << "\" provides an invalid (possibly empty) mesh \""
                   << globalMesh.getName() << "\"!" );
    typedef std::map<std::string,m2n::PtrM2N>::value_type Pair;
    foreach ( Pair & pair, _receivers ) {
      com::CommunicateMesh(pair.second->getMasterCommunication()).sendMesh ( globalMesh, 0 );
    }
  }
}

void CommunicatedGeometry:: receiveMesh(
  mesh::Mesh& seed)
{
  preciceInfo("receiveMesh()", "Receive global mesh " << seed.getName() );
  if(not utils::MasterSlave::_slaveMode){
    Event e("receive global mesh");
    assertion ( seed.vertices().size() == 0 );
    assertion ( utils::contained(_accessorName, _receivers) );
    m2n::PtrM2N m2n ( _receivers[_accessorName] );
    com::CommunicateMesh(m2n->getMasterCommunication()).receiveMesh ( seed, 0 );
  }
  if(utils::MasterSlave::_slaveMode || utils::MasterSlave::_masterMode){
    scatterMesh(seed);
  }
}

void CommunicatedGeometry:: scatterMesh(
    mesh::Mesh& seed)
{
  preciceTrace1 ( "scatterMesh()", utils::MasterSlave::_rank );
  using tarch::la::raw;

  // send bounding boxes from all slaves to master, then send according part of the global mesh back
  preciceInfo("scatterMesh()", "Scatter bounding-box-filtered meshes for " << seed.getName() );
  Event e1("scatter bounding-box-filtered meshes");
  std::map<int,std::vector<int> > boundingVertexDistribution;
  if(utils::MasterSlave::_rank>0){ //slave
    mesh::Mesh::BoundingBox bb = mesh::Mesh::BoundingBox (_dimensions,
        std::make_pair(std::numeric_limits<double>::max(), std::numeric_limits<double>::lowest()));
    mergeBoundingBoxes(bb);
    com::CommunicateMesh(utils::MasterSlave::_communication).sendBoundingBox ( bb, 0);
    com::CommunicateMesh(utils::MasterSlave::_communication).receiveMesh ( seed, 0);
  }
  else{ //master
    assertion(utils::MasterSlave::_rank==0);
    assertion(utils::MasterSlave::_size>1);
    seed.setGlobalNumberOfVertices(seed.vertices().size());
    for(int rankSlave = 1; rankSlave < utils::MasterSlave::_size; rankSlave++){
      _bb = mesh::Mesh::BoundingBox (_dimensions, std::make_pair(0,0));
      com::CommunicateMesh(utils::MasterSlave::_communication).receiveBoundingBox ( _bb, rankSlave);
      for (int d=0; d<_dimensions; d++){
        if(_safetyGap < _bb[d].second - _bb[d].first) _safetyGap = _bb[d].second - _bb[d].first;
      }
      _safetyGap *= 0.1;
      preciceDebug("From slave " << rankSlave << ", bounding mesh: " << _bb[0].first
          << ", " << _bb[0].second << " and " << _bb[1].first << ", " << _bb[1].second);
      mesh::Mesh slaveMesh("SlaveMesh", _dimensions, seed.isFlipNormals());
      boundingVertexDistribution[rankSlave] = filterMesh(seed, slaveMesh, false);
      com::CommunicateMesh(utils::MasterSlave::_communication).sendMesh ( slaveMesh, rankSlave );
    }
    //now also filter the remaining master mesh
    _bb = mesh::Mesh::BoundingBox (_dimensions,
    std::make_pair(std::numeric_limits<double>::max(), std::numeric_limits<double>::lowest()));
    mergeBoundingBoxes(_bb);
    for (int d=0; d<_dimensions; d++){
      if(_safetyGap < _bb[d].second - _bb[d].first) _safetyGap = _bb[d].second - _bb[d].first;
    }
    _safetyGap *= 0.1;
    mesh::Mesh filteredMesh("FilteredMesh", _dimensions, seed.isFlipNormals());
    boundingVertexDistribution[0] = filterMesh(seed, filteredMesh, false);
    seed.clear();
    seed.addMesh(filteredMesh);
    preciceDebug("Master mesh after filtering, #vertices " << seed.vertices().size());
  }
  e1.stop();

  preciceInfo("scatterMesh()", "Compute bounding mappings for mesh " << seed.getName() );
  Event e2("compute bounding mappings and filter");
  seed.computeState();
  computeBoundingMappings();

  preciceInfo("scatterMesh()", "Filter mesh " << seed.getName() );
  mesh::Mesh filteredMesh("FilteredMesh", _dimensions, seed.isFlipNormals());
  auto filteredVertexPositions = filterMesh(seed, filteredMesh, true);
  seed.clear();
  seed.addMesh(filteredMesh);
  clearBoundingMappings();
  e2.stop();

  int numberOfVertices = filteredVertexPositions.size();

  preciceInfo("scatterMesh()", "Gather vertex distribution for mesh " << seed.getName() );
  Event e3("gather vertex distribution");
  if(utils::MasterSlave::_rank>0){ //slave
    utils::MasterSlave::_communication->send(numberOfVertices,0);
    if(numberOfVertices!=0){
      utils::MasterSlave::_communication->send(raw(filteredVertexPositions),numberOfVertices,0);
    }
  }
  else{ //master
    assertion(utils::MasterSlave::_rank==0);
    assertion(utils::MasterSlave::_size>1);

    //we need to merge the 2 filtering steps, each slave only holds local IDs
    std::vector<int> globalVertexIDs(numberOfVertices,-1);
    for(int i=0;i<numberOfVertices;i++){
      globalVertexIDs[i] = boundingVertexDistribution[0][filteredVertexPositions[i]];
    }
    seed.getVertexDistribution()[0] = globalVertexIDs;

    for(int rankSlave = 1; rankSlave < utils::MasterSlave::_size; rankSlave++){
      int numberOfVertices = -1;
      utils::MasterSlave::_communication->receive(numberOfVertices,rankSlave);
      std::vector<int> slaveVertexIDs(numberOfVertices,-1);
      if(numberOfVertices!=0){
        utils::MasterSlave::_communication->receive(raw(slaveVertexIDs),numberOfVertices,rankSlave);
      }

      //we need to merge the 2 filtering steps, each slave only holds local IDs
      std::vector<int> globalVertexIDs(numberOfVertices,-1);
      for(int i=0;i<numberOfVertices;i++){
        globalVertexIDs[i] = boundingVertexDistribution[rankSlave][slaveVertexIDs[i]];
      }
      seed.getVertexDistribution()[rankSlave] = globalVertexIDs;
    }
  }
}

void CommunicatedGeometry:: setBoundingFromMapping(
    mapping::PtrMapping mapping)
{
  _boundingFromMapping = mapping;
}

void CommunicatedGeometry:: setBoundingToMapping(
    mapping::PtrMapping mapping)
{
  _boundingToMapping = mapping;
}

void CommunicatedGeometry:: computeBoundingMappings()
{
  if(_boundingFromMapping.use_count()>0){
    _boundingFromMapping->computeMapping();
  }
  if(_boundingToMapping.use_count()>0){
    _boundingToMapping->computeMapping();
  }
}

void CommunicatedGeometry:: clearBoundingMappings()
{
  if(_boundingFromMapping.use_count()>0){
    _boundingFromMapping->clear();
  }
  if(_boundingToMapping.use_count()>0){
    _boundingToMapping->clear();
  }
}

void CommunicatedGeometry:: mergeBoundingBoxes(mesh::Mesh::BoundingBox& bb){
  if(_boundingFromMapping.use_count()>0){
    auto bb1 = _boundingFromMapping->getOutputMesh()->getBoundingBox();
    for(int d=0; d<_dimensions; d++){
      if(bb[d].first > bb1[d].first) bb[d].first = bb1[d].first;
      if(bb[d].second < bb1[d].second) bb[d].second = bb1[d].second;
    }
  }
  if(_boundingToMapping.use_count()>0){
    auto bb2 = _boundingToMapping->getInputMesh()->getBoundingBox();
    for(int d=0; d<_dimensions; d++){
      if(bb[d].first > bb2[d].first) bb[d].first = bb2[d].first;
      if(bb[d].second < bb2[d].second) bb[d].second = bb2[d].second;
    }
  }
}

bool CommunicatedGeometry:: doesVertexContribute(
    const mesh::Vertex& vertex, bool filterByMapping)
{
  if(filterByMapping){
    //works as easy as this since only read-consistent and write-conservative are allowed
    assertion(_boundingFromMapping.use_count()>0||_boundingToMapping.use_count()>0);
    bool exit = false;
    if(_boundingFromMapping.use_count()>0){
      exit = exit || _boundingFromMapping->doesVertexContribute(vertex.getID());
    }
    if(_boundingToMapping.use_count()>0){
      exit = exit || _boundingToMapping->doesVertexContribute(vertex.getID());
    }
    return exit;
  }
  else{ //filter by bounding box
    for (int d=0; d<_dimensions; d++){
      if(vertex.getCoords()[d] < _bb[d].first - _safetyGap || vertex.getCoords()[d] > _bb[d].second + _safetyGap){
        return false;
      }
    }
    return true;
  }
}

std::vector<int> CommunicatedGeometry:: filterMesh(mesh::Mesh& seed, mesh::Mesh& filteredMesh, bool filterByMapping){
  preciceTrace1 ( "filterMesh()", utils::MasterSlave::_rank );

  preciceDebug("Bounding mesh. #vertices: " << seed.vertices().size()
       <<", #edges: " << seed.edges().size()
       <<", #triangles: " << seed.triangles().size() << ", rank: " << utils::MasterSlave::_rank);

  std::vector<int> vertexPositions;
  std::map<int, mesh::Vertex*> vertexMap;
  std::map<int, mesh::Edge*> edgeMap;
  int vertexCounter = 0;

  foreach ( const mesh::Vertex& vertex, seed.vertices() ){
    if(doesVertexContribute(vertex, filterByMapping)){
      mesh::Vertex& v = filteredMesh.createVertex(vertex.getCoords());
      vertexPositions.push_back(vertexCounter);
      vertexMap[vertex.getID()] = &v;
    }
    vertexCounter++;
  }

  //add all edges formed by contributing vertices
  foreach ( mesh::Edge& edge, seed.edges() ){
    int vertexIndex1 = edge.vertex(0).getID();
    int vertexIndex2 = edge.vertex(1).getID();
    if(vertexMap.find(vertexIndex1) != vertexMap.end() &&
       vertexMap.find(vertexIndex2) != vertexMap.end()){
      mesh::Edge& e = filteredMesh.createEdge(*vertexMap[vertexIndex1], *vertexMap[vertexIndex2]);
      edgeMap[edge.getID()] = &e;
    }
  }

  //add all triangles formed by contributing edges
  if(_dimensions==3){
    foreach (mesh::Triangle& triangle, seed.triangles() ){
      int edgeIndex1 = triangle.edge(0).getID();
      int edgeIndex2 = triangle.edge(1).getID();
      int edgeIndex3 = triangle.edge(2).getID();
      if(edgeMap.find(edgeIndex1) != edgeMap.end() &&
         edgeMap.find(edgeIndex2) != edgeMap.end() &&
         edgeMap.find(edgeIndex3) != edgeMap.end() ){
        filteredMesh.createTriangle(*edgeMap[edgeIndex1],*edgeMap[edgeIndex2],*edgeMap[edgeIndex3]);
      }
    }
  }

  preciceDebug("Filtered mesh. #vertices: " << filteredMesh.vertices().size()
         <<", #edges: " << filteredMesh.edges().size()
         <<", #triangles: " << filteredMesh.triangles().size() << ", rank: " << utils::MasterSlave::_rank);

<<<<<<< HEAD
  return vertexPositions;
}

}} // namespace precice, geometry
=======
  return vertexIDs;
}

}} // namespace precice, geometry
>>>>>>> 6a9e5db0
<|MERGE_RESOLUTION|>--- conflicted
+++ resolved
@@ -4,13 +4,8 @@
 #include "CommunicatedGeometry.hpp"
 #include "com/CommunicateMesh.hpp"
 #include "com/Communication.hpp"
-<<<<<<< HEAD
 #include "m2n/M2N.hpp"
 #include "mapping/Mapping.hpp"
-=======
-#include "m2n/GlobalCommunication.hpp"
-#include "mapping/Mapping.hpp"
->>>>>>> 6a9e5db0
 #include "mesh/Mesh.hpp"
 #include "mesh/Vertex.hpp"
 #include "mesh/Edge.hpp"
@@ -18,11 +13,7 @@
 #include "mesh/SharedPointer.hpp"
 #include "utils/Globals.hpp"
 #include "utils/Helpers.hpp"
-<<<<<<< HEAD
 #include "utils/EventTimings.hpp"
-#ifndef PRECICE_NO_OMP
-#include <omp.h>
-#endif
 
 using precice::utils::Event;
 
@@ -35,18 +26,6 @@
 (
   const utils::DynVector&  offset,
   const std::string&       accessor,
-=======
-
-namespace precice {
-namespace geometry {
-
-tarch::logging::Log CommunicatedGeometry:: _log ( "precice::geometry::CommunicatedGeometry" );
-
-CommunicatedGeometry:: CommunicatedGeometry
-(
-  const utils::DynVector&  offset,
-  const std::string&       accessor,
->>>>>>> 6a9e5db0
   const std::string&       provider,
   int                     dimensions)
 :
@@ -58,7 +37,6 @@
   _boundingFromMapping(),
   _boundingToMapping(),
   _bb(),
-<<<<<<< HEAD
   _safetyGap(0)
 {
   preciceTrace2 ( "CommunicatedGeometry()", accessor, provider );
@@ -88,37 +66,6 @@
   preciceCheck ( _receivers.size() > 0, "specializedCreate()",
                  "No receivers specified for communicated geometry to create "
                  << "mesh \"" << seed.getName() << "\"!" );
-=======
-  _safetyGap(0)
-{
-  preciceTrace2 ( "CommunicatedGeometry()", accessor, provider );
-}
-
-void CommunicatedGeometry:: addReceiver
-(
-  const std::string&     receiver,
-  m2n::PtrGlobalCommunication com )
-{
-  preciceTrace1 ( "addReceiver()", receiver );
-  assertion ( com.get() != NULL );
-  preciceCheck ( ! utils::contained(receiver, _receivers),
-                 "addReceiver()", "Receiver \"" << receiver
-                 << "\" has been added already to communicated geometry!" );
-  preciceCheck ( receiver != _providerName, "addReceiver()",
-                 "Receiver \"" << receiver << "\" cannot be the same as "
-                 << "provider in communicated geometry!" );
-  _receivers[receiver] = com;
-}
-
-void CommunicatedGeometry:: specializedCreate
-(
-  mesh::Mesh& seed )
-{
-  preciceTrace1 ( "specializedCreate()", seed.getName() );
-  preciceCheck ( _receivers.size() > 0, "specializedCreate()",
-                 "No receivers specified for communicated geometry to create "
-                 << "mesh \"" << seed.getName() << "\"!" );
->>>>>>> 6a9e5db0
   if ( _accessorName == _providerName ) {
     sendMesh(seed);
   }
@@ -435,14 +382,7 @@
          <<", #edges: " << filteredMesh.edges().size()
          <<", #triangles: " << filteredMesh.triangles().size() << ", rank: " << utils::MasterSlave::_rank);
 
-<<<<<<< HEAD
   return vertexPositions;
 }
 
-}} // namespace precice, geometry
-=======
-  return vertexIDs;
-}
-
-}} // namespace precice, geometry
->>>>>>> 6a9e5db0
+}} // namespace precice, geometry